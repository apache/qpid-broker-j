--- conflicted
+++ resolved
@@ -130,13 +130,8 @@
 
     <!-- test dependency version numbers -->
     <junit-version>5.13.4</junit-version>
-<<<<<<< HEAD
     <mockito-version>5.19.0</mockito-version>
-    <netty-version>4.2.3.Final</netty-version>
-=======
-    <mockito-version>5.18.0</mockito-version>
     <netty-version>4.2.4.Final</netty-version>
->>>>>>> 9cfd7430
     <hamcrest-version>3.0</hamcrest-version>
     <maven-resolver-provider-version>3.8.6</maven-resolver-provider-version>
     <maven-resolver-version>1.9.22</maven-resolver-version>
