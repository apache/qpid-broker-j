--- conflicted
+++ resolved
@@ -116,13 +116,11 @@
         {
             _delegate = new NonBlockingConnectionUndecidedDelegate(this);
         }
-<<<<<<< HEAD
+        _finalWriteThreshold = port.getContextValue(Integer.class, AmqpPort.FINAL_WRITE_THRESHOLD);
+        _finalWriteTimeout = port.getContextValue(Long.class, AmqpPort.FINAL_WRITE_TIMEOUT);
+
         final Broker broker = (Broker<?>) port.getParent();
         _eventLogger = broker.getEventLogger();
-=======
-        _finalWriteThreshold = port.getContextValue(Integer.class, AmqpPort.FINAL_WRITE_THRESHOLD);
-        _finalWriteTimeout = port.getContextValue(Long.class, AmqpPort.FINAL_WRITE_TIMEOUT);
->>>>>>> af45a374
     }
 
     String getThreadName()
