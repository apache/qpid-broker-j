--- conflicted
+++ resolved
@@ -54,11 +54,6 @@
 import java.util.concurrent.ConcurrentMap;
 import java.util.concurrent.CopyOnWriteArrayList;
 import java.util.concurrent.ExecutionException;
-<<<<<<< HEAD
-=======
-import java.util.concurrent.Executor;
-import java.util.concurrent.ForkJoinPool;
->>>>>>> 1cf24d4d
 import java.util.concurrent.TimeUnit;
 import java.util.concurrent.TimeoutException;
 import java.util.concurrent.atomic.AtomicReference;
@@ -2409,14 +2404,9 @@
             childDeleteFuture.whenCompleteAsync((result, throwable) ->
             {
                 if (throwable != null)
-<<<<<<< HEAD
                 {
                     LOGGER.error("Exception occurred while deleting {} : {}", child.getClass().getSimpleName(), child.getName(), throwable);
 
-=======
-                {
-                    LOGGER.error("Exception occurred while deleting {} : {}", child.getClass().getSimpleName(), child.getName(), throwable);
-
                     if (child instanceof AbstractConfiguredObject<?>)
                     {
                         ((AbstractConfiguredObject) child).logDeleted(Outcome.FAILURE);
@@ -2424,7 +2414,6 @@
                 }
                 else
                 {
->>>>>>> 1cf24d4d
                     if (child instanceof AbstractConfiguredObject<?>)
                     {
                         ((AbstractConfiguredObject) child).logDeleted(Outcome.SUCCESS);
