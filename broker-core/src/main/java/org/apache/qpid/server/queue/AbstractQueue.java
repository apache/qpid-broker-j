--- conflicted
+++ resolved
@@ -330,13 +330,8 @@
     {
         super.onCreate();
 
-<<<<<<< HEAD
-        if(isDurable() && (getLifetimePolicy()  == LifetimePolicy.DELETE_ON_CONNECTION_CLOSE
-                           || getLifetimePolicy() == LifetimePolicy.DELETE_ON_SESSION_END))
-=======
-        if(isDurable() && (getLifetimePolicy() == LifetimePolicy.DELETE_ON_CONNECTION_CLOSE
-                            || getLifetimePolicy() == LifetimePolicy.DELETE_ON_SESSION_END))
->>>>>>> b57add21
+        if (isDurable() && (getLifetimePolicy()  == LifetimePolicy.DELETE_ON_CONNECTION_CLOSE ||
+                getLifetimePolicy() == LifetimePolicy.DELETE_ON_SESSION_END))
         {
             Subject.doAs(getSubjectWithAddedSystemRights(),
                          (PrivilegedAction<Object>) () -> {
