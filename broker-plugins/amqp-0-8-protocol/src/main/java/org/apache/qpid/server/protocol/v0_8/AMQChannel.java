--- conflicted
+++ resolved
@@ -435,19 +435,7 @@
                 ContentHeaderBody contentHeader = _currentMessage.getContentHeader();
                 _connection.checkAuthorizedMessagePrincipal(AMQShortString.toString(contentHeader.getProperties().getUserId()));
 
-<<<<<<< HEAD
-                if(_currentMessage.getDestination() instanceof ConfiguredObject)
-                {
-
-                    ((ConfiguredObject)_currentMessage.getDestination()).authorise(_token,
-                                                                                   Operation.ACTION("publish"),
-                                                                                   AbstractAMQPConnection.PUBLISH_ACTION_MAP_CREATOR.createMap(routingKey, info.isImmediate()));
-
-                };
-=======
                 destination.authorisePublish(_token, AbstractAMQPConnection.PUBLISH_ACTION_MAP_CREATOR.createMap(routingKey, info.isImmediate()));
->>>>>>> 90e652c7
-
 
                 if (_confirmOnPublish)
                 {
