/*
 *
 * Licensed to the Apache Software Foundation (ASF) under one
 * or more contributor license agreements.  See the NOTICE file
 * distributed with this work for additional information
 * regarding copyright ownership.  The ASF licenses this file
 * to you under the Apache License, Version 2.0 (the
 * "License"); you may not use this file except in compliance
 * with the License.  You may obtain a copy of the License at
 *
 *   http://www.apache.org/licenses/LICENSE-2.0
 *
 * Unless required by applicable law or agreed to in writing,
 * software distributed under the License is distributed on an
 * "AS IS" BASIS, WITHOUT WARRANTIES OR CONDITIONS OF ANY
 * KIND, either express or implied.  See the License for the
 * specific language governing permissions and limitations
 * under the License.
 *
 */
package org.apache.qpid.server.protocol.v0_8;

import static org.apache.qpid.transport.util.Functions.hex;

import java.security.AccessControlContext;
import java.security.AccessControlException;
import java.security.AccessController;
import java.security.PrivilegedAction;
import java.util.ArrayList;
import java.util.Collection;
import java.util.Collections;
import java.util.EnumSet;
import java.util.HashMap;
import java.util.HashSet;
import java.util.Iterator;
import java.util.LinkedHashMap;
import java.util.LinkedList;
import java.util.List;
import java.util.Map;
import java.util.Set;
import java.util.UUID;
import java.util.concurrent.CopyOnWriteArrayList;
import java.util.concurrent.ExecutionException;
import java.util.concurrent.atomic.AtomicBoolean;
import java.util.concurrent.atomic.AtomicLong;

import javax.security.auth.Subject;

import com.google.common.util.concurrent.ListenableFuture;
import org.slf4j.Logger;
import org.slf4j.LoggerFactory;

import org.apache.qpid.AMQConnectionException;
import org.apache.qpid.bytebuffer.QpidByteBuffer;
import org.apache.qpid.common.AMQPFilterTypes;
import org.apache.qpid.exchange.ExchangeDefaults;
import org.apache.qpid.framing.*;
import org.apache.qpid.protocol.AMQConstant;
import org.apache.qpid.server.connection.SessionPrincipal;
import org.apache.qpid.server.consumer.ConsumerTarget;
import org.apache.qpid.server.filter.AMQInvalidArgumentException;
import org.apache.qpid.server.filter.ArrivalTimeFilter;
import org.apache.qpid.server.filter.FilterManager;
import org.apache.qpid.server.filter.FilterManagerFactory;
import org.apache.qpid.server.filter.Filterable;
import org.apache.qpid.server.filter.MessageFilter;
import org.apache.qpid.server.flow.FlowCreditManager;
import org.apache.qpid.server.logging.EventLogger;
import org.apache.qpid.server.logging.EventLoggerProvider;
import org.apache.qpid.server.logging.LogMessage;
import org.apache.qpid.server.logging.LogSubject;
import org.apache.qpid.server.logging.messages.ChannelMessages;
import org.apache.qpid.server.logging.messages.ExchangeMessages;
import org.apache.qpid.server.logging.subjects.ChannelLogSubject;
import org.apache.qpid.server.message.BaseMessageInstance;
import org.apache.qpid.server.message.ConsumerOption;
import org.apache.qpid.server.message.InstanceProperties;
import org.apache.qpid.server.message.MessageDestination;
import org.apache.qpid.server.message.MessageInstance;
import org.apache.qpid.server.message.MessageInstanceConsumer;
import org.apache.qpid.server.message.MessageReference;
import org.apache.qpid.server.message.MessageSource;
import org.apache.qpid.server.message.ServerMessage;
import org.apache.qpid.server.model.AbstractConfigurationChangeListener;
import org.apache.qpid.server.model.Broker;
import org.apache.qpid.server.model.ConfigurationChangeListener;
import org.apache.qpid.server.model.ConfiguredObject;
import org.apache.qpid.server.model.Connection;
import org.apache.qpid.server.model.Consumer;
import org.apache.qpid.server.model.Exchange;
import org.apache.qpid.server.model.ExclusivityPolicy;
import org.apache.qpid.server.model.LifetimePolicy;
import org.apache.qpid.server.model.NamedAddressSpace;
import org.apache.qpid.server.model.NoFactoryForTypeException;
import org.apache.qpid.server.model.Queue;
import org.apache.qpid.server.model.Session;
import org.apache.qpid.server.model.State;
import org.apache.qpid.server.model.UnknownConfiguredObjectException;
import org.apache.qpid.server.protocol.AMQSessionModel;
import org.apache.qpid.server.protocol.CapacityChecker;
import org.apache.qpid.server.protocol.ConsumerListener;
import org.apache.qpid.server.protocol.PublishAuthorisationCache;
import org.apache.qpid.server.queue.QueueArgumentsConverter;
import org.apache.qpid.server.security.SecurityToken;
import org.apache.qpid.server.store.MessageHandle;
import org.apache.qpid.server.store.MessageStore;
import org.apache.qpid.server.store.StoredMessage;
import org.apache.qpid.server.store.TransactionLogResource;
import org.apache.qpid.server.txn.AsyncAutoCommitTransaction;
import org.apache.qpid.server.txn.LocalTransaction;
import org.apache.qpid.server.txn.LocalTransaction.ActivityTimeAccessor;
import org.apache.qpid.server.txn.ServerTransaction;
import org.apache.qpid.server.util.Action;
import org.apache.qpid.server.util.ServerScopedRuntimeException;
import org.apache.qpid.server.virtualhost.ExchangeExistsException;
import org.apache.qpid.server.virtualhost.ExchangeIsAlternateException;
import org.apache.qpid.server.virtualhost.QueueExistsException;
import org.apache.qpid.server.virtualhost.RequiredExchangeException;
import org.apache.qpid.server.virtualhost.ReservedExchangeNameException;
import org.apache.qpid.transport.network.Ticker;

public class AMQChannel
        implements AMQSessionModel<AMQChannel>,
                   AsyncAutoCommitTransaction.FutureRecorder,
                   ServerChannelMethodProcessor,
                   EventLoggerProvider
{
    public static final int DEFAULT_PREFETCH = 4096;

    private static final Logger _logger = LoggerFactory.getLogger(AMQChannel.class);
    private final DefaultQueueAssociationClearingTask
            _defaultQueueAssociationClearingTask = new DefaultQueueAssociationClearingTask();

    private final int _channelId;


    private final Pre0_10CreditManager _creditManager;
    private final FlowCreditManager _noAckCreditManager;
    private final AccessControlContext _accessControllerContext;
    private final SecurityToken _token;

    private final PublishAuthorisationCache _publishAuthCahe;



    /**
     * The delivery tag is unique per channel. This is pre-incremented before putting into the deliver frame so that
     * value of this represents the <b>last</b> tag sent out
     */
    private long _deliveryTag = 0;

    /** A channel has a default queue (the last declared) that is used when no queue name is explicitly set */
    private volatile Queue<?> _defaultQueue;

    /** This tag is unique per subscription to a queue. The server returns this in response to a basic.consume request. */
    private int _consumerTag;

    /**
     * The current message - which may be partial in the sense that not all frames have been received yet - which has
     * been received by this channel. As the frames are received the message gets updated and once all frames have been
     * received the message can then be routed.
     */
    private IncomingMessage _currentMessage;

    /** Maps from consumer tag to subscription instance. Allows us to unsubscribe from a queue. */
    private final Map<AMQShortString, ConsumerTarget_0_8> _tag2SubscriptionTargetMap = new HashMap<AMQShortString, ConsumerTarget_0_8>();

    private final List<ConsumerTarget_0_8> _consumersWithPendingWork = new ArrayList<>();

    private final MessageStore _messageStore;

    private final LinkedList<AsyncCommand> _unfinishedCommandsQueue = new LinkedList<AsyncCommand>();

    private UnacknowledgedMessageMap _unacknowledgedMessageMap = new UnacknowledgedMessageMapImpl(DEFAULT_PREFETCH);

    private final AtomicBoolean _suspended = new AtomicBoolean(false);

    private ServerTransaction _transaction;

    private final AtomicLong _txnStarts = new AtomicLong(0);
    private final AtomicLong _txnCommits = new AtomicLong(0);
    private final AtomicLong _txnRejects = new AtomicLong(0);
    private final AtomicLong _txnCount = new AtomicLong(0);

    private final AMQPConnection_0_8 _connection;
    private AtomicBoolean _closing = new AtomicBoolean(false);

    private final Set<Object> _blockingEntities = Collections.synchronizedSet(new HashSet<Object>());

    private final AtomicBoolean _blocking = new AtomicBoolean(false);


    private LogSubject _logSubject;
    private volatile boolean _rollingBack;

    private List<MessageInstance> _resendList = new ArrayList<MessageInstance>();
    private static final
    AMQShortString IMMEDIATE_DELIVERY_REPLY_TEXT = new AMQShortString("Immediate delivery is not possible.");

    private final ClientDeliveryMethod _clientDeliveryMethod;

    private final UUID _id = UUID.randomUUID();

    private final List<Action<? super AMQChannel>> _taskList =
            new CopyOnWriteArrayList<Action<? super AMQChannel>>();


    private final CapacityCheckAction _capacityCheckAction = new CapacityCheckAction();
    private final ImmediateAction _immediateAction = new ImmediateAction();
    private final Subject _subject;
    private final CopyOnWriteArrayList<Consumer<?>> _consumers = new CopyOnWriteArrayList<Consumer<?>>();
    private final ConfigurationChangeListener _consumerClosedListener = new ConsumerClosedListener();
    private final CopyOnWriteArrayList<ConsumerListener> _consumerListeners = new CopyOnWriteArrayList<ConsumerListener>();
    private Session<?> _modelObject;
    private long _blockTime;
    private long _blockingTimeout;
    private boolean _confirmOnPublish;
    private long _confirmedMessageCounter;
    private volatile long _uncommittedMessageSize;
    private final List<StoredMessage<MessageMetaData>> _uncommittedMessages = new ArrayList<>();
    private long _maxUncommittedInMemorySize;

    private boolean _wireBlockingState;

    /** Flag recording if this channel has already written operational logging for prefetch size */
    private boolean _prefetchLoggedForChannel = false;

    /**
     * Handles special case where consumer is polling for messages using qos/flow. Avoids the per-message
     * production of channel flow and prefetch operational logging.
     */
    private boolean _logChannelFlowMessages = true;

    private final CachedFrame _txCommitOkFrame;

    public AMQChannel(AMQPConnection_0_8 connection, int channelId, final MessageStore messageStore)
    {
        _creditManager = new Pre0_10CreditManager(0l,0l, connection);
        _noAckCreditManager = new NoAckCreditManager(connection);

        _connection = connection;
        _channelId = channelId;

        _subject = new Subject(false, connection.getSubject().getPrincipals(),
                               connection.getSubject().getPublicCredentials(),
                               connection.getSubject().getPrivateCredentials());
        _subject.getPrincipals().add(new SessionPrincipal(this));

        _accessControllerContext = connection.getAccessControlContextFromSubject(_subject);
        _token = (_connection.getAddressSpace() instanceof ConfiguredObject)
                ? ((ConfiguredObject)_connection.getAddressSpace()).newToken(_subject)
                :_connection.getBroker().newToken(_subject);

        _maxUncommittedInMemorySize = connection.getContextProvider().getContextValue(Long.class, Connection.MAX_UNCOMMITTED_IN_MEMORY_SIZE);
        _logSubject = new ChannelLogSubject(this);
        _publishAuthCahe = new PublishAuthorisationCache(_token,
                                                         connection.getContextValue(Long.class, Session.PRODUCER_AUTH_CACHE_TIMEOUT),
                                                         connection.getContextValue(Integer.class, Session.PRODUCER_AUTH_CACHE_SIZE));
        _messageStore = messageStore;
        _blockingTimeout = connection.getBroker().getContextValue(Long.class,
                                                                  Broker.CHANNEL_FLOW_CONTROL_ENFORCEMENT_TIMEOUT);
        // by default the session is non-transactional
        _transaction = new AsyncAutoCommitTransaction(_messageStore, this);

        MethodRegistry methodRegistry = _connection.getMethodRegistry();
        AMQMethodBody responseBody = methodRegistry.createTxCommitOkBody();
        _txCommitOkFrame = new CachedFrame(responseBody.generateFrame(_channelId));

        _clientDeliveryMethod = connection.createDeliveryMethod(_channelId);

        AccessController.doPrivileged((new PrivilegedAction<Object>()
        {
            @Override
            public Object run()
            {
                message(ChannelMessages.CREATE());

                return null;
            }
        }),_accessControllerContext);

    }

    @Override
    public void doTimeoutAction(String reason)
    {
        _connection.sendConnectionCloseAsync(AMQConstant.RESOURCE_ERROR, reason);
    }

    private void message(final LogMessage message)
    {
        getEventLogger().message(message);
    }

    public AccessControlContext getAccessControllerContext()
    {
        return _accessControllerContext;
    }

    private boolean performGet(final MessageSource queue,
                               final boolean acks)
            throws MessageSource.ExistingConsumerPreventsExclusive,
                   MessageSource.ExistingExclusiveConsumer, MessageSource.ConsumerAccessRefused
    {

        final FlowCreditManager singleMessageCredit = new MessageOnlyCreditManager(1L);

        final GetDeliveryMethod getDeliveryMethod =
                new GetDeliveryMethod(singleMessageCredit, queue);
        final RecordDeliveryMethod getRecordMethod = new RecordDeliveryMethod()
        {

            public void recordMessageDelivery(final MessageInstanceConsumer sub,
                                              final MessageInstance entry,
                                              final long deliveryTag)
            {
                addUnacknowledgedMessage(entry, deliveryTag, null);
            }
        };

        ConsumerTarget_0_8 target;
        EnumSet<ConsumerOption> options = EnumSet.of(ConsumerOption.TRANSIENT, ConsumerOption.ACQUIRES,
                                                     ConsumerOption.SEES_REQUEUES);
        if (acks)
        {

            target = ConsumerTarget_0_8.createAckTarget(this,
                                                        AMQShortString.EMPTY_STRING, null,
                                                        singleMessageCredit, getDeliveryMethod, getRecordMethod);
        }
        else
        {
            target = ConsumerTarget_0_8.createGetNoAckTarget(this,
                                                             AMQShortString.EMPTY_STRING, null,
                                                             singleMessageCredit, getDeliveryMethod, getRecordMethod);
        }

        MessageInstanceConsumer sub = queue.addConsumer(target, null, AMQMessage.class, "", options, null);
        sub.flush();
        sub.close();
        return getDeliveryMethod.hasDeliveredMessage();


    }

    /** Sets this channel to be part of a local transaction */
    public void setLocalTransactional()
    {
        _transaction = new LocalTransaction(_messageStore, new ActivityTimeAccessor()
        {
            @Override
            public long getActivityTime()
            {
                return _connection.getLastReadTime();
            }
        });
        _txnStarts.incrementAndGet();
    }

    public boolean isTransactional()
    {
        return _transaction.isTransactional();
    }

    public void receivedComplete()
    {
        sync();
    }

    private void incrementOutstandingTxnsIfNecessary()
    {
        if(isTransactional())
        {
            //There can currently only be at most one outstanding transaction
            //due to only having LocalTransaction support. Set value to 1 if 0.
            _txnCount.compareAndSet(0,1);
        }
    }

    private void decrementOutstandingTxnsIfNecessary()
    {
        if(isTransactional())
        {
            //There can currently only be at most one outstanding transaction
            //due to only having LocalTransaction support. Set value to 0 if 1.
            _txnCount.compareAndSet(1,0);
        }
    }

    public Long getTxnCommits()
    {
        return _txnCommits.get();
    }

    public Long getTxnRejects()
    {
        return _txnRejects.get();
    }

    public Long getTxnCount()
    {
        return _txnCount.get();
    }

    public Long getTxnStart()
    {
        return _txnStarts.get();
    }

    public int getChannelId()
    {
        return _channelId;
    }

    public void setPublishFrame(MessagePublishInfo info, final MessageDestination e)
    {
        _currentMessage = new IncomingMessage(info);
        _currentMessage.setMessageDestination(e);
    }

    public void publishContentHeader(ContentHeaderBody contentHeaderBody)
    {
        if (_logger.isDebugEnabled())
        {
            _logger.debug("Content header received on channel " + _channelId);
        }

        _currentMessage.setContentHeaderBody(contentHeaderBody);

        deliverCurrentMessageIfComplete();
    }

    private void deliverCurrentMessageIfComplete()
    {
        // check and deliver if header says body length is zero
        if (_currentMessage.allContentReceived())
        {
            MessagePublishInfo info = _currentMessage.getMessagePublishInfo();
            String routingKey = AMQShortString.toString(info.getRoutingKey());

            try
            {
                final MessageDestination destination = _currentMessage.getDestination();

                ContentHeaderBody contentHeader = _currentMessage.getContentHeader();
                _connection.checkAuthorizedMessagePrincipal(AMQShortString.toString(contentHeader.getProperties().getUserId()));

                _publishAuthCahe.authorisePublish(destination, routingKey, info.isImmediate(), _connection.getLastReadTime());

                if (_confirmOnPublish)
                {
                    _confirmedMessageCounter++;
                }
                Runnable finallyAction = null;

                long bodySize = _currentMessage.getSize();
                long timestamp = contentHeader.getProperties().getTimestamp();

                try
                {

                    final MessagePublishInfo messagePublishInfo = _currentMessage.getMessagePublishInfo();

                    final MessageMetaData messageMetaData =
                            new MessageMetaData(messagePublishInfo,
                                                contentHeader,
                                                getConnection().getLastReadTime());

                    final MessageHandle<MessageMetaData> handle = _messageStore.addMessage(messageMetaData);
                    int bodyCount = _currentMessage.getBodyCount();
                    if (bodyCount > 0)
                    {
                        for (int i = 0; i < bodyCount; i++)
                        {
                            ContentBody contentChunk = _currentMessage.getContentChunk(i);
                            handle.addContent(contentChunk.getPayload());
                            contentChunk.dispose();
                        }
                    }
                    final StoredMessage<MessageMetaData> storedMessage = handle.allContentAdded();

                    final AMQMessage amqMessage = createAMQMessage(storedMessage);
                    MessageReference reference = amqMessage.newReference();
                    try
                    {

                        _currentMessage = null;


                        final boolean immediate = messagePublishInfo.isImmediate();

                        final InstanceProperties instanceProperties =
                                new InstanceProperties()
                                {
                                    @Override
                                    public Object getProperty(final Property prop)
                                    {
                                        switch (prop)
                                        {
                                            case EXPIRATION:
                                                return amqMessage.getExpiration();
                                            case IMMEDIATE:
                                                return immediate;
                                            case PERSISTENT:
                                                return amqMessage.isPersistent();
                                            case MANDATORY:
                                                return messagePublishInfo.isMandatory();
                                            case REDELIVERED:
                                                return false;
                                        }
                                        return null;
                                    }
                                };

                        int enqueues = destination.send(amqMessage,
                                                        amqMessage.getInitialRoutingAddress(),
                                                        instanceProperties, _transaction,
                                                        immediate ? _immediateAction : _capacityCheckAction
                                                       );
                        if (enqueues == 0)
                        {
                            finallyAction = handleUnroutableMessage(amqMessage);
                        }
                        else
                        {
                            if (_confirmOnPublish)
                            {
                                BasicAckBody responseBody = _connection.getMethodRegistry()
                                        .createBasicAckBody(_confirmedMessageCounter, false);
                                _connection.writeFrame(responseBody.generateFrame(_channelId));
                            }
                            incrementUncommittedMessageSize(storedMessage);
                            incrementOutstandingTxnsIfNecessary();
                        }

                    }
                    finally
                    {
                        reference.release();
                        if (finallyAction != null)
                        {
                            finallyAction.run();
                        }
                    }

                }
                finally
                {
                    _connection.registerMessageReceived(bodySize, timestamp);
                    _currentMessage = null;
                }
            }
            catch (AccessControlException e)
            {
                _connection.sendConnectionClose(AMQConstant.ACCESS_REFUSED, e.getMessage(), getChannelId());
            }

        }

    }

    private void incrementUncommittedMessageSize(final StoredMessage<MessageMetaData> handle)
    {
        if (isTransactional())
        {
            _uncommittedMessageSize += handle.getMetaData().getContentSize();
            if (_uncommittedMessageSize > getMaxUncommittedInMemorySize())
            {
                handle.flowToDisk();
                if(!_uncommittedMessages.isEmpty() || _uncommittedMessageSize == handle.getMetaData().getContentSize())
                {
                    messageWithSubject(ChannelMessages.LARGE_TRANSACTION_WARN(_uncommittedMessageSize));
                }

                if(!_uncommittedMessages.isEmpty())
                {
                    for (StoredMessage<MessageMetaData> uncommittedHandle : _uncommittedMessages)
                    {
                        uncommittedHandle.flowToDisk();
                    }
                    _uncommittedMessages.clear();
                }
            }
            else
            {
                _uncommittedMessages.add(handle);
            }
        }
    }

    /**
     * Either throws a {@link AMQConnectionException} or returns the message
     *
     * Pre-requisite: the current message is judged to have no destination queues.
     *
     * @throws AMQConnectionException if the message is mandatory close-on-no-route
     * @see AMQPConnection_0_8Impl#isCloseWhenNoRoute()
     */
    private Runnable handleUnroutableMessage(AMQMessage message)
    {
        boolean mandatory = message.isMandatory();

        String exchangeName = AMQShortString.toString(message.getMessagePublishInfo().getExchange());
        String routingKey = AMQShortString.toString(message.getMessagePublishInfo().getRoutingKey());

        final String description = String.format(
                "[Exchange: %s, Routing key: %s]",
                exchangeName,
                routingKey);

        boolean closeOnNoRoute = _connection.isCloseWhenNoRoute();
        Runnable returnVal = null;
        if(_logger.isDebugEnabled())
        {
            _logger.debug(String.format(
                    "Unroutable message %s, mandatory=%s, transactionalSession=%s, closeOnNoRoute=%s",
                    description, mandatory, isTransactional(), closeOnNoRoute));
        }

        if (mandatory && isTransactional() && !_confirmOnPublish && _connection.isCloseWhenNoRoute())
        {
            returnVal = new Runnable()
                        {
                            @Override
                            public void run()
                            {
                                _connection.sendConnectionClose(AMQConstant.NO_ROUTE,
                                        "No route for message " + description, _channelId);

                            }
                        };
        }
        else
        {
            if(_confirmOnPublish)
            {
                _connection.writeFrame(new AMQFrame(_channelId, new BasicNackBody(_confirmedMessageCounter, false, false)));
            }

            if (mandatory || message.isImmediate())
            {
                _transaction.addPostTransactionAction(new WriteReturnAction(AMQConstant.NO_ROUTE,
                                                                            "No Route for message "
                                                                            + description,
                                                                            message));
            }
            else
            {

                message(ExchangeMessages.DISCARDMSG(exchangeName, routingKey));
            }
        }
        return returnVal;
    }

    public void publishContentBody(ContentBody contentBody)
    {
        if (_logger.isDebugEnabled())
        {
            _logger.debug(debugIdentity() + " content body received on channel " + _channelId);
        }

        try
        {
            long currentSize = _currentMessage.addContentBodyFrame(contentBody);
            if(currentSize > _currentMessage.getSize())
            {
                _connection.sendConnectionClose(AMQConstant.FRAME_ERROR,
                        "More message data received than content header defined",
                        _channelId);
            }
            else
            {
                deliverCurrentMessageIfComplete();
            }
        }
        catch (RuntimeException e)
        {
            // we want to make sure we don't keep a reference to the message in the
            // event of an error
            _currentMessage = null;
            throw e;
        }
    }

    public long getNextDeliveryTag()
    {
        return ++_deliveryTag;
    }

    public int getNextConsumerTag()
    {
        return ++_consumerTag;
    }


    public ConsumerTarget getSubscription(AMQShortString tag)
    {
        return _tag2SubscriptionTargetMap.get(tag);
    }

    /**
     * Subscribe to a queue. We register all subscriptions in the channel so that if the channel is closed we can clean
     * up all subscriptions, even if the client does not explicitly unsubscribe from all queues.
     *
     *
     * @param tag       the tag chosen by the client (if null, server will generate one)
     * @param sources     the queues to subscribe to
     * @param acks      Are acks enabled for this subscriber
     * @param arguments   Filters to apply to this subscriber
     *
     * @param exclusive Flag requesting exclusive access to the queue
     * @return the consumer tag. This is returned to the subscriber and used in subsequent unsubscribe requests
     */
    public AMQShortString consumeFromSource(AMQShortString tag, Collection<MessageSource> sources, boolean acks,
                                            FieldTable arguments, boolean exclusive, boolean noLocal)
            throws MessageSource.ExistingConsumerPreventsExclusive,
                   MessageSource.ExistingExclusiveConsumer,
                   AMQInvalidArgumentException,
                   MessageSource.ConsumerAccessRefused, ConsumerTagInUseException
    {
        if (tag == null)
        {
            tag = new AMQShortString("sgen_" + getNextConsumerTag());
        }

        if (_tag2SubscriptionTargetMap.containsKey(tag))
        {
            throw new ConsumerTagInUseException("Consumer already exists with same tag: " + tag);
        }

        ConsumerTarget_0_8 target;
<<<<<<< HEAD
        EnumSet<ConsumerOption> options = EnumSet.noneOf(ConsumerOption.class);

=======
        EnumSet<ConsumerImpl.Option> options = EnumSet.noneOf(ConsumerImpl.Option.class);
        final boolean multiQueue = sources.size()>1;
>>>>>>> 031e3472
        if(arguments != null && Boolean.TRUE.equals(arguments.get(AMQPFilterTypes.NO_CONSUME.getValue())))
        {
            target = ConsumerTarget_0_8.createBrowserTarget(this, tag, arguments, _noAckCreditManager, multiQueue);
        }
        else if(acks)
        {
<<<<<<< HEAD
            target = ConsumerTarget_0_8.createAckTarget(this, tag, arguments, _creditManager);
            options.add(ConsumerOption.ACQUIRES);
            options.add(ConsumerOption.SEES_REQUEUES);
        }
        else
        {
            target = ConsumerTarget_0_8.createNoAckTarget(this, tag, arguments, _noAckCreditManager);
            options.add(ConsumerOption.ACQUIRES);
            options.add(ConsumerOption.SEES_REQUEUES);
=======
            target = ConsumerTarget_0_8.createAckTarget(this, tag, arguments, _creditManager, multiQueue);
            options.add(ConsumerImpl.Option.ACQUIRES);
            options.add(ConsumerImpl.Option.SEES_REQUEUES);
        }
        else
        {
            target = ConsumerTarget_0_8.createNoAckTarget(this, tag, arguments, _noAckCreditManager, multiQueue);
            options.add(ConsumerImpl.Option.ACQUIRES);
            options.add(ConsumerImpl.Option.SEES_REQUEUES);
>>>>>>> 031e3472
        }

        if(exclusive)
        {
            options.add(ConsumerOption.EXCLUSIVE);
        }


        // So to keep things straight we put before the call and catch all exceptions from the register and tidy up.
        // We add before we register as the Async Delivery process may AutoClose the subscriber
        // so calling _cT2QM.remove before we have done put which was after the register succeeded.
        // So to keep things straight we put before the call and catch all exceptions from the register and tidy up.

        _tag2SubscriptionTargetMap.put(tag, target);

        try
        {
            FilterManager filterManager = FilterManagerFactory.createManager(FieldTable.convertToMap(arguments));
            if(noLocal)
            {
                if(filterManager == null)
                {
                    filterManager = new FilterManager();
                }
                MessageFilter filter = new NoLocalFilter();
                filterManager.add(filter.getName(), filter);
            }

            if(arguments != null && arguments.containsKey(AMQPFilterTypes.REPLAY_PERIOD.toString()))
            {
                Object value = arguments.get(AMQPFilterTypes.REPLAY_PERIOD.toString());
                final long period;
                if(value instanceof Number)
                {
                    period = ((Number)value).longValue();
                }
                else if(value instanceof String)
                {
                    try
                    {
                        period = Long.parseLong(value.toString());
                    }
                    catch (NumberFormatException e)
                    {
                        throw new AMQInvalidArgumentException("Cannot parse value " + value + " as a number for filter " + AMQPFilterTypes.REPLAY_PERIOD.toString());
                    }
                }
                else
                {
                    throw new AMQInvalidArgumentException("Cannot parse value " + value + " as a number for filter " + AMQPFilterTypes.REPLAY_PERIOD.toString());
                }

                final long startingFrom = System.currentTimeMillis() - (1000l * period);
                if(filterManager == null)
                {
                    filterManager = new FilterManager();
                }
                MessageFilter filter = new ArrivalTimeFilter(startingFrom, period==0);
                filterManager.add(filter.getName(), filter);

            }

            Integer priority = null;
            if(arguments != null && arguments.containsKey("x-priority"))
            {
                Object value = arguments.get("x-priority");
                if(value instanceof Number)
                {
                    priority = ((Number)value).intValue();
                }
                else if(value instanceof String || value instanceof AMQShortString)
                {
                    try
                    {
                        priority = Integer.parseInt(value.toString());
                    }
                    catch (NumberFormatException e)
                    {
                        // use default vlaue
                    }
                }

            }



            for(MessageSource source : sources)
            {
                MessageInstanceConsumer sub =
                        source.addConsumer(target,
                                           filterManager,
                                           AMQMessage.class,
                                           AMQShortString.toString(tag),
                                           options, priority);
                if (sub instanceof Consumer<?>)
                {
                    final Consumer<?> modelConsumer = (Consumer<?>) sub;
                    consumerAdded(modelConsumer);
                    modelConsumer.addChangeListener(_consumerClosedListener);
                    _consumers.add(modelConsumer);
                }
            }
        }
        catch (AccessControlException
                | MessageSource.ExistingExclusiveConsumer
                | MessageSource.ExistingConsumerPreventsExclusive
                | AMQInvalidArgumentException
                | MessageSource.ConsumerAccessRefused e)
        {
            _tag2SubscriptionTargetMap.remove(tag);
            throw e;
        }
        return tag;
    }

    /**
     * Unsubscribe a consumer from a queue.
     * @param consumerTag
     * @return true if the consumerTag had a mapped queue that could be unregistered.
     */
    public boolean unsubscribeConsumer(AMQShortString consumerTag)
    {
        if (_logger.isDebugEnabled())
        {
            _logger.debug("Unsubscribing consumer '{}' on channel {}", consumerTag, this);
        }

        ConsumerTarget_0_8 target = _tag2SubscriptionTargetMap.remove(consumerTag);
        Collection<MessageInstanceConsumer> consumers = target == null ? null : target.getConsumers();
        if (consumers != null)
        {
            for(MessageInstanceConsumer consumer : consumers)
            {
                consumer.close();
                if (consumer instanceof Consumer<?>)
                {
                    _consumers.remove(consumer);
                }
            }
            return true;
        }
        else
        {
            _logger.warn("Attempt to unsubscribe consumer with tag '" + consumerTag + "' which is not registered.");
        }
        return false;
    }

    @Override
    public void close()
    {
        close(null, null);
    }

    public void close(AMQConstant cause, String message)
    {
        if(!_closing.compareAndSet(false, true))
        {
            //Channel is already closing
            return;
        }

        try
        {
            unsubscribeAllConsumers();
            setDefaultQueue(null);
            if(_modelObject != null)
            {
                _modelObject.delete();
            }
            for (Action<? super AMQChannel> task : _taskList)
            {
                task.performAction(this);
            }

            _transaction.rollback();

            requeue();
        }
        finally
        {
            LogMessage operationalLogMessage = cause == null ?
                    ChannelMessages.CLOSE() :
                    ChannelMessages.CLOSE_FORCED(cause.getCode(), message);
            messageWithSubject(operationalLogMessage);
        }
    }

    private void messageWithSubject(final LogMessage operationalLogMessage)
    {
        getEventLogger().message(_logSubject, operationalLogMessage);
    }

    private void unsubscribeAllConsumers()
    {
        if (_logger.isDebugEnabled())
        {
            if (!_tag2SubscriptionTargetMap.isEmpty())
            {
                _logger.debug("Unsubscribing all consumers on channel " + toString());
            }
            else
            {
                _logger.debug("No consumers to unsubscribe on channel " + toString());
            }
        }

        Set<AMQShortString> subscriptionTags = new HashSet<>(_tag2SubscriptionTargetMap.keySet());
        for (AMQShortString tag : subscriptionTags)
        {
            unsubscribeConsumer(tag);
        }
    }

    /**
     * Add a message to the channel-based list of unacknowledged messages
     *  @param entry       the record of the message on the queue that was delivered
     * @param deliveryTag the delivery tag used when delivering the message (see protocol spec for description of the
     *                    delivery tag)
     * @param consumer The consumer that is to acknowledge this message.
     */
    public void addUnacknowledgedMessage(MessageInstance entry, long deliveryTag, MessageInstanceConsumer consumer)
    {
        if (_logger.isDebugEnabled())
        {
            _logger.debug(debugIdentity() + " Adding unacked message(" + entry.getMessage().toString() + " DT:" + deliveryTag
                               + ") for " + consumer + " on " + entry.getOwningResource().getName());
        }

        _unacknowledgedMessageMap.add(deliveryTag, entry);

    }

    private final String id = "(" + System.identityHashCode(this) + ")";

    public String debugIdentity()
    {
        return _channelId + id;
    }

    /**
     * Called to attempt re-delivery all outstanding unacknowledged messages on the channel. May result in delivery to
     * this same channel or to other subscribers.
     *
     */
    private void requeue()
    {
        // we must create a new map since all the messages will get a new delivery tag when they are redelivered
        Collection<MessageInstance> messagesToBeDelivered = _unacknowledgedMessageMap.cancelAllMessages();

        if (!messagesToBeDelivered.isEmpty())
        {
            if (_logger.isDebugEnabled())
            {
                _logger.debug("Requeuing " + messagesToBeDelivered.size() + " unacked messages. for " + toString());
            }

        }

        for (MessageInstance unacked : messagesToBeDelivered)
        {
            // Mark message redelivered
            unacked.setRedelivered();

            // Ensure message is released for redelivery
            unacked.release(unacked.getAcquiringConsumer());
        }

    }

    /**
     * Requeue a single message
     *
     * @param deliveryTag The message to requeue
     *
     */
    public void requeue(long deliveryTag)
    {
        MessageInstance unacked = _unacknowledgedMessageMap.remove(deliveryTag);

        if (unacked != null)
        {
            // Mark message redelivered
            unacked.setRedelivered();

            // Ensure message is released for redelivery
            unacked.release(unacked.getAcquiringConsumer());
        }
        else
        {
            _logger.warn("Requested requeue of message:" + deliveryTag + " but no such delivery tag exists."
                      + _unacknowledgedMessageMap.size());

        }

    }

    public boolean isMaxDeliveryCountEnabled(final long deliveryTag)
    {
        final MessageInstance queueEntry = _unacknowledgedMessageMap.get(deliveryTag);
        if (queueEntry != null)
        {
            final int maximumDeliveryCount = queueEntry.getMaximumDeliveryCount();
            return maximumDeliveryCount > 0;
        }

        return false;
    }

    public boolean isDeliveredTooManyTimes(final long deliveryTag)
    {
        final MessageInstance queueEntry = _unacknowledgedMessageMap.get(deliveryTag);
        if (queueEntry != null)
        {
            final int maximumDeliveryCount = queueEntry.getMaximumDeliveryCount();
            final int numDeliveries = queueEntry.getDeliveryCount();
            return maximumDeliveryCount != 0 && numDeliveries >= maximumDeliveryCount;
        }

        return false;
    }

    /**
     * Called to resend all outstanding unacknowledged messages to this same channel.
     *
     */
    private void resend()
    {


        final Map<Long, MessageInstance> msgToRequeue = new LinkedHashMap<Long, MessageInstance>();
        final Map<Long, MessageInstance> msgToResend = new LinkedHashMap<Long, MessageInstance>();

        if (_logger.isDebugEnabled())
        {
            _logger.debug("unacked map Size:" + _unacknowledgedMessageMap.size());
        }

        // Process the Unacked-Map.
        // Marking messages who still have a consumer for to be resent
        // and those that don't to be requeued.
        _unacknowledgedMessageMap.visit(new ExtractResendAndRequeue(_unacknowledgedMessageMap,
                                                                    msgToRequeue,
                                                                    msgToResend
        ));


        // Process Messages to Resend
        if (_logger.isDebugEnabled())
        {
            if (!msgToResend.isEmpty())
            {
                _logger.debug("Preparing (" + msgToResend.size() + ") message to resend.");
            }
            else
            {
                _logger.debug("No message to resend.");
            }
        }

        for (Map.Entry<Long, MessageInstance> entry : msgToResend.entrySet())
        {
            MessageInstance message = entry.getValue();
            long deliveryTag = entry.getKey();

            //Amend the delivery counter as the client hasn't seen these messages yet.
            message.decrementDeliveryCount();

            // Without any details from the client about what has been processed we have to mark
            // all messages in the unacked map as redelivered.
            message.setRedelivered();

            if (!message.resend())
            {
                msgToRequeue.put(deliveryTag, message);
            }
        } // for all messages
        // } else !isSuspend

        if (_logger.isDebugEnabled())
        {
            if (!msgToRequeue.isEmpty())
            {
                _logger.debug("Preparing (" + msgToRequeue.size() + ") message to requeue");
            }
        }

        // Process Messages to Requeue at the front of the queue
        for (Map.Entry<Long, MessageInstance> entry : msgToRequeue.entrySet())
        {
            MessageInstance message = entry.getValue();
            long deliveryTag = entry.getKey();

            //Amend the delivery counter as the client hasn't seen these messages yet.
            message.decrementDeliveryCount();

            _unacknowledgedMessageMap.remove(deliveryTag);

            message.setRedelivered();
            message.release(message.getAcquiringConsumer());

        }
    }


    /**
     * Acknowledge one or more messages.
     *
     * @param deliveryTag the last delivery tag
     * @param multiple    if true will acknowledge all messages up to an including the delivery tag. if false only
     *                    acknowledges the single message specified by the delivery tag
     *
     */
    private void acknowledgeMessage(long deliveryTag, boolean multiple)
    {
        Collection<MessageInstance> ackedMessages = getAckedMessages(deliveryTag, multiple);
        _transaction.dequeue(ackedMessages, new MessageAcknowledgeAction(ackedMessages));
    }

    private Collection<MessageInstance> getAckedMessages(long deliveryTag, boolean multiple)
    {

        return _unacknowledgedMessageMap.acknowledge(deliveryTag, multiple);

    }

    /**
     * Used only for testing purposes.
     *
     * @return the map of unacknowledged messages
     */
    public UnacknowledgedMessageMap getUnacknowledgedMessageMap()
    {
        return _unacknowledgedMessageMap;
    }

    /**
     * Called from the ChannelFlowHandler to suspend this Channel
     * @param suspended boolean, should this Channel be suspended
     */
    public void setSuspended(boolean suspended)
    {
        boolean wasSuspended = _suspended.getAndSet(suspended);
        if (wasSuspended != suspended)
        {
            // Log Flow Started before we start the subscriptions
            if (!suspended && _logChannelFlowMessages)
            {
                messageWithSubject(ChannelMessages.FLOW("Started"));
            }


            // This section takes two different approaches to perform to perform
            // the same function. Ensuring that the Subscription has taken note
            // of the change in Channel State

            // Here we have become unsuspended and so we ask each the queue to
            // perform an Async delivery for each of the subscriptions in this
            // Channel. The alternative would be to ensure that the subscription
            // had received the change in suspension state. That way the logic
            // behind deciding to start an async delivery was located with the
            // Subscription.
            if (wasSuspended)
            {
                // may need to deliver queued messages
                for (ConsumerTarget_0_8 s : getConsumerTargets())
                {
                    for(MessageInstanceConsumer consumer : s.getConsumers())
                    {
                        consumer.externalStateChange();
                    }
                }
            }


            // Here we have become suspended so we need to ensure that each of
            // the Subscriptions has noticed this change so that we can be sure
            // they are not still sending messages. Again the code here is a
            // very simplistic approach to ensure that the change of suspension
            // has been noticed by each of the Subscriptions. Unlike the above
            // case we don't actually need to do anything else.
            if (!wasSuspended)
            {
                // may need to deliver queued messages
                ensureConsumersNoticedStateChange();
            }


            // Log Suspension only after we have confirmed all suspensions are
            // stopped.
            if (suspended && _logChannelFlowMessages)
            {
                messageWithSubject(ChannelMessages.FLOW("Stopped"));
            }

        }
    }

    public boolean isSuspended()
    {
        return _suspended.get()  || _closing.get() || _connection.isClosing();
    }


    public void commit(final Runnable immediateAction, boolean async)
    {


        if(async && _transaction instanceof LocalTransaction)
        {

            ((LocalTransaction)_transaction).commitAsync(new Runnable()
            {
                @Override
                public void run()
                {
                    try
                    {
                        immediateAction.run();
                    }
                    finally
                    {
                        _txnCommits.incrementAndGet();
                        _txnStarts.incrementAndGet();
                        decrementOutstandingTxnsIfNecessary();
                    }
                }
            });
        }
        else
        {
            _transaction.commit(immediateAction);

            _txnCommits.incrementAndGet();
            _txnStarts.incrementAndGet();
            decrementOutstandingTxnsIfNecessary();
        }
        resetUncommittedMessages();
    }

    private void resetUncommittedMessages()
    {
        _uncommittedMessageSize = 0l;
        _uncommittedMessages.clear();
    }

    private void rollback(Runnable postRollbackTask)
    {

        // stop all subscriptions
        _rollingBack = true;
        boolean requiresSuspend = _suspended.compareAndSet(false,true);  // TODO This is probably superfluous owing to the
        // message assignment suspended logic in NBC.

        // ensure all subscriptions have seen the change to the channel state
        ensureConsumersNoticedStateChange();

        try
        {
            _transaction.rollback();
        }
        finally
        {
            _rollingBack = false;

            _txnRejects.incrementAndGet();
            _txnStarts.incrementAndGet();
            decrementOutstandingTxnsIfNecessary();
            resetUncommittedMessages();
        }

        postRollbackTask.run();

        for(MessageInstance entry : _resendList)
        {
            MessageInstanceConsumer sub = entry.getAcquiringConsumer();
            if (sub == null || sub.isClosed())
            {
                entry.release(sub);
            }
            else
            {
                entry.resend();
            }
        }
        _resendList.clear();

        if(requiresSuspend)
        {
            _suspended.set(false);
            for(ConsumerTarget_0_8 target : getConsumerTargets())
            {
                for(MessageInstanceConsumer consumer : target.getConsumers())
                {
                    consumer.externalStateChange();
                }
            }

        }
    }

    public String toString()
    {
        return "("+ _suspended.get() + ", " + _closing.get() + ", " + _connection.isClosing() + ") "+"["+ _connection.toString()+":"+_channelId+"]";
    }

    public boolean isClosing()
    {
        return _closing.get();
    }

    public AMQPConnection_0_8 getConnection()
    {
        return _connection;
    }

    public void setCredit(final long prefetchSize, final int prefetchCount)
    {
        if (!_prefetchLoggedForChannel)
        {
            message(ChannelMessages.PREFETCH_SIZE(prefetchSize, prefetchCount));
            _prefetchLoggedForChannel = true;
        }

        if (prefetchCount <= 1 && prefetchSize == 0 )
        {
            _logChannelFlowMessages = false;
        }
        _creditManager.setCreditLimits(prefetchSize, prefetchCount);
    }

    public MessageStore getMessageStore()
    {
        return _messageStore;
    }

    public ClientDeliveryMethod getClientDeliveryMethod()
    {
        return _clientDeliveryMethod;
    }

    private final RecordDeliveryMethod _recordDeliveryMethod = new RecordDeliveryMethod()
        {

            public void recordMessageDelivery(final MessageInstanceConsumer sub, final MessageInstance entry, final long deliveryTag)
            {
                addUnacknowledgedMessage(entry, deliveryTag, sub);
            }
        };

    public RecordDeliveryMethod getRecordDeliveryMethod()
    {
        return _recordDeliveryMethod;
    }


    private AMQMessage createAMQMessage(StoredMessage<MessageMetaData> handle)
    {

        AMQMessage message = new AMQMessage(handle, _connection.getReference());

        return message;
    }

    @Override
    public UUID getId()
    {
        return _id;
    }

    @Override
    public AMQPConnection_0_8 getAMQPConnection()
    {
        return _connection;
    }

    public LogSubject getLogSubject()
    {
        return _logSubject;
    }

    @Override
    public int compareTo(AMQSessionModel o)
    {
        return getId().compareTo(o.getId());
    }

    @Override
    public void addDeleteTask(final Action<? super AMQChannel> task)
    {
        _taskList.add(task);
    }

    @Override
    public void removeDeleteTask(final Action<? super AMQChannel> task)
    {
        _taskList.remove(task);
    }

    public Subject getSubject()
    {
        return _subject;
    }

    public boolean hasCurrentMessage()
    {
        return _currentMessage != null;
    }

    public long getMaxUncommittedInMemorySize()
    {
        return _maxUncommittedInMemorySize;
    }

    private class NoLocalFilter implements MessageFilter
    {

        private final Object _connectionReference;

        public NoLocalFilter()
        {
            _connectionReference = getConnectionReference();
        }

        @Override
        public String getName()
        {
            return AMQPFilterTypes.NO_LOCAL.toString();
        }

        @Override
        public boolean matches(final Filterable message)
        {
            return message.getConnectionReference() != _connectionReference;
        }

        @Override
        public boolean startAtTail()
        {
            return false;
        }

        @Override
        public String toString()
        {
            return "NoLocalFilter[]";
        }
    }

    private class GetDeliveryMethod implements ClientDeliveryMethod
    {

        private final FlowCreditManager _singleMessageCredit;
        private final MessageSource _queue;
        private boolean _deliveredMessage;

        public GetDeliveryMethod(final FlowCreditManager singleMessageCredit,
                                 final MessageSource queue)
        {
            _singleMessageCredit = singleMessageCredit;
            _queue = queue;
        }

        @Override
        public long deliverToClient(final MessageInstanceConsumer consumer, final ServerMessage message,
                                    final InstanceProperties props, final long deliveryTag)
        {
            _singleMessageCredit.useCreditForMessage(message.getSize());
            int queueSize = _queue instanceof Queue ? ((Queue<?>)_queue).getQueueDepthMessages() : 0;
            long size = _connection.getProtocolOutputConverter().writeGetOk(message,
                                                                            props,
                                                                            AMQChannel.this.getChannelId(),
                                                                            deliveryTag,
                                                                            queueSize);

            _deliveredMessage = true;
            return size;
        }

        public boolean hasDeliveredMessage()
        {
            return _deliveredMessage;
        }
    }


    private class ImmediateAction implements Action<BaseMessageInstance>
    {

        public ImmediateAction()
        {
        }

        public void performAction(BaseMessageInstance entry)
        {
            TransactionLogResource queue = entry.getOwningResource();

            if (!entry.getDeliveredToConsumer() && entry.acquire())
            {

                ServerTransaction txn = new LocalTransaction(_messageStore);
                final AMQMessage message = (AMQMessage) entry.getMessage();
                MessageReference ref = message.newReference();
                try
                {
                    entry.delete();
                    txn.dequeue(entry.getEnqueueRecord(),
                                new ServerTransaction.Action()
                                {
                                    @Override
                                    public void postCommit()
                                    {
                                        final ProtocolOutputConverter outputConverter =
                                                    _connection.getProtocolOutputConverter();

                                        outputConverter.writeReturn(message.getMessagePublishInfo(),
                                                                    message.getContentHeaderBody(),
                                                                    message,
                                                                    _channelId,
                                                                    AMQConstant.NO_CONSUMERS.getCode(),
                                                                    IMMEDIATE_DELIVERY_REPLY_TEXT);

                                    }

                                    @Override
                                    public void onRollback()
                                    {

                                    }
                                }
                               );
                    txn.commit();
                }
                finally
                {
                    ref.release();
                }


            }
            else
            {
                if(queue instanceof CapacityChecker)
                {
                    ((CapacityChecker)queue).checkCapacity(AMQChannel.this);
                }
            }

        }
    }

    private final class CapacityCheckAction implements Action<BaseMessageInstance>
    {
        @Override
        public void performAction(final BaseMessageInstance entry)
        {
            TransactionLogResource queue = entry.getOwningResource();
            if(queue instanceof CapacityChecker)
            {
                ((CapacityChecker)queue).checkCapacity(AMQChannel.this);
            }
        }
    }

    private class MessageAcknowledgeAction implements ServerTransaction.Action
    {
        private Collection<MessageInstance> _ackedMessages;

        public MessageAcknowledgeAction(Collection<MessageInstance> ackedMessages)
        {
            _ackedMessages = ackedMessages;
        }

        public void postCommit()
        {
            try
            {
                for(MessageInstance entry : _ackedMessages)
                {
                    entry.delete();
                }
            }
            finally
            {
                _ackedMessages = Collections.emptySet();
            }

        }

        public void onRollback()
        {
            // explicit rollbacks resend the message after the rollback-ok is sent
            if(_rollingBack)
            {
                for(MessageInstance entry : _ackedMessages)
                {
                    entry.makeAcquisitionStealable();
                }
                _resendList.addAll(_ackedMessages);
            }
            else
            {
                try
                {
                    for(MessageInstance entry : _ackedMessages)
                    {
                        entry.release(entry.getAcquiringConsumer());
                    }
                }
                finally
                {
                    _ackedMessages = Collections.emptySet();
                }
            }

        }
    }

    private class WriteReturnAction implements ServerTransaction.Action
    {
        private final AMQConstant _errorCode;
        private final String _description;
        private final MessageReference<AMQMessage> _reference;

        public WriteReturnAction(AMQConstant errorCode,
                                 String description,
                                 AMQMessage message)
        {
            _errorCode = errorCode;
            _description = description;
            _reference = message.newReference();
        }

        public void postCommit()
        {
            AMQMessage message = _reference.getMessage();
            _connection.getProtocolOutputConverter().writeReturn(message.getMessagePublishInfo(),
                                                          message.getContentHeaderBody(),
                                                          message,
                                                          _channelId,
                                                          _errorCode.getCode(),
                                                          AMQShortString.validValueOf(_description));
            _reference.release();
        }

        public void onRollback()
        {
            _reference.release();
        }
    }

    public synchronized void block()
    {
        if(_blockingEntities.add(this))
        {

            if(_blocking.compareAndSet(false,true))
            {
                messageWithSubject(ChannelMessages.FLOW_ENFORCED("** All Queues **"));


                getConnection().notifyWork();
            }
        }
    }

    public synchronized void unblock()
    {
        if(_blockingEntities.remove(this))
        {
            if(_blockingEntities.isEmpty() && _blocking.compareAndSet(true,false))
            {
                messageWithSubject(ChannelMessages.FLOW_REMOVED());
                getConnection().notifyWork();
            }
        }
    }


    public synchronized void block(Queue<?> queue)
    {
        if(_blockingEntities.add(queue))
        {

            if(_blocking.compareAndSet(false,true))
            {
                messageWithSubject(ChannelMessages.FLOW_ENFORCED(queue.getName()));
                getConnection().notifyWork();

            }
        }
    }

    public synchronized void unblock(Queue<?> queue)
    {
        if(_blockingEntities.remove(queue))
        {
            if(_blockingEntities.isEmpty() && _blocking.compareAndSet(true,false) && !isClosing())
            {
                messageWithSubject(ChannelMessages.FLOW_REMOVED());
                getConnection().notifyWork();
            }
        }
    }

    @Override
    public void transportStateChanged()
    {
        _creditManager.restoreCredit(0, 0);
        _noAckCreditManager.restoreCredit(0, 0);
    }

    @Override
    public Object getConnectionReference()
    {
        return getConnection().getReference();
    }

    public int getUnacknowledgedMessageCount()
    {
        return getUnacknowledgedMessageMap().size();
    }

    private void flow(boolean flow)
    {
        MethodRegistry methodRegistry = _connection.getMethodRegistry();
        AMQMethodBody responseBody = methodRegistry.createChannelFlowBody(flow);
        _connection.writeFrame(responseBody.generateFrame(_channelId));
    }

    @Override
    public boolean getBlocking()
    {
        return _blocking.get();
    }

    public NamedAddressSpace getAddressSpace()
    {
        return getConnection().getAddressSpace();
    }

    private void deadLetter(long deliveryTag)
    {
        final UnacknowledgedMessageMap unackedMap = getUnacknowledgedMessageMap();
        final MessageInstance rejectedQueueEntry = unackedMap.remove(deliveryTag);

        if (rejectedQueueEntry == null)
        {
            _logger.warn("No message found, unable to DLQ delivery tag: " + deliveryTag);
        }
        else
        {
            final ServerMessage msg = rejectedQueueEntry.getMessage();
            int requeues = 0;
            if (rejectedQueueEntry.makeAcquisitionUnstealable(rejectedQueueEntry.getAcquiringConsumer()))
            {
                requeues = rejectedQueueEntry.routeToAlternate(new Action<BaseMessageInstance>()
                {
                    @Override
                    public void performAction(final BaseMessageInstance requeueEntry)
                    {
                        messageWithSubject(ChannelMessages.DEADLETTERMSG(msg.getMessageNumber(),
                                                                         requeueEntry.getOwningResource()
                                                                               .getName()));
                    }
                }, null);
            }

            if(requeues == 0)
            {

                final TransactionLogResource owningResource = rejectedQueueEntry.getOwningResource();
                if(owningResource instanceof Queue)
                {
                    final Queue<?> queue = (Queue<?>) owningResource;

                    final Exchange altExchange = queue.getAlternateExchange();

                    if (altExchange == null)
                    {
                        if (_logger.isDebugEnabled())
                        {
                            _logger.debug(
                                    "No alternate exchange configured for queue, must discard the message as unable to DLQ: delivery tag: "
                                    + deliveryTag);
                        }
                        messageWithSubject(ChannelMessages.DISCARDMSG_NOALTEXCH(msg.getMessageNumber(),
                                                                                queue.getName(),
                                                                                msg.getInitialRoutingAddress()));

                    }
                    else
                    {
                        if (_logger.isDebugEnabled())
                        {
                            _logger.debug(
                                    "Routing process provided no queues to enqueue the message on, must discard message as unable to DLQ: delivery tag: "
                                    + deliveryTag);
                        }
                        messageWithSubject(ChannelMessages.DISCARDMSG_NOROUTE(msg.getMessageNumber(),
                                                                              altExchange.getName()));
                    }
                }
            }

        }
    }

    public void recordFuture(final ListenableFuture<Void> future, final ServerTransaction.Action action)
    {
        _unfinishedCommandsQueue.add(new AsyncCommand(future, action));
    }

    public void sync()
    {
        if(_logger.isDebugEnabled())
        {
            _logger.debug("sync() called on channel " + debugIdentity());
        }

        AsyncCommand cmd;
        while((cmd = _unfinishedCommandsQueue.poll()) != null)
        {
            cmd.complete();
        }
        if(_transaction instanceof LocalTransaction)
        {
            ((LocalTransaction)_transaction).sync();
        }
    }

    private static class AsyncCommand
    {
        private final ListenableFuture<Void> _future;
        private ServerTransaction.Action _action;

        public AsyncCommand(final ListenableFuture<Void> future, final ServerTransaction.Action action)
        {
            _future = future;
            _action = action;
        }

        void complete()
        {
            boolean interrupted = false;
            try
            {
                while (true)
                {
                    try
                    {
                        _future.get();
                        break;
                    }
                    catch (InterruptedException e)
                    {
                        interrupted = true;
                    }

                }
            }
            catch(ExecutionException e)
            {
                if(e.getCause() instanceof RuntimeException)
                {
                    throw (RuntimeException)e.getCause();
                }
                else if(e.getCause() instanceof Error)
                {
                    throw (Error) e.getCause();
                }
                else
                {
                    throw new ServerScopedRuntimeException(e.getCause());
                }
            }
            if(interrupted)
            {
                Thread.currentThread().interrupt();
            }
            _action.postCommit();
            _action = null;
        }
    }

    @Override
    public int getConsumerCount()
    {
        return _tag2SubscriptionTargetMap.size();
    }

    @Override
    public Collection<Consumer<?>> getConsumers()
    {
        return Collections.unmodifiableCollection(_consumers);
    }

    private class ConsumerClosedListener extends AbstractConfigurationChangeListener
    {
        @Override
        public void stateChanged(final ConfiguredObject object, final State oldState, final State newState)
        {
            if(newState == State.DELETED)
            {
                consumerRemoved((Consumer<?>)object);
            }
        }

    }

    private void consumerAdded(final Consumer<?> consumer)
    {
        for(ConsumerListener l : _consumerListeners)
        {
            l.consumerAdded(consumer);
        }
    }

    private void consumerRemoved(final Consumer<?> consumer)
    {
        for(ConsumerListener l : _consumerListeners)
        {
            l.consumerRemoved(consumer);
        }
    }

    @Override
    public void addConsumerListener(ConsumerListener listener)
    {
        _consumerListeners.add(listener);
    }

    @Override
    public void removeConsumerListener(ConsumerListener listener)
    {
        _consumerListeners.remove(listener);
    }

    @Override
    public void setModelObject(final Session<?> session)
    {
        _modelObject = session;
    }

    @Override
    public Session<?> getModelObject()
    {
        return _modelObject;
    }

    @Override
    public long getTransactionStartTime()
    {
        ServerTransaction serverTransaction = _transaction;
        if (serverTransaction.isTransactional())
        {
            return serverTransaction.getTransactionStartTime();
        }
        else
        {
            return 0L;
        }
    }

    @Override
    public long getTransactionUpdateTime()
    {
        ServerTransaction serverTransaction = _transaction;
        if (serverTransaction.isTransactional())
        {
            return serverTransaction.getTransactionUpdateTime();
        }
        else
        {
            return 0L;
        }
    }

    @Override
    public void receiveAccessRequest(final AMQShortString realm,
                                     final boolean exclusive,
                                     final boolean passive,
                                     final boolean active, final boolean write, final boolean read)
    {
        if(_logger.isDebugEnabled())
        {
            _logger.debug("RECV[" + _channelId + "] AccessRequest[" +" realm: " + realm +
                          " exclusive: " + exclusive +
                          " passive: " + passive +
                          " active: " + active +
                          " write: " + write + " read: " + read + " ]");
        }

        MethodRegistry methodRegistry = _connection.getMethodRegistry();

        if (ProtocolVersion.v0_91.equals(_connection.getProtocolVersion()))
        {
            _connection.sendConnectionClose(AMQConstant.COMMAND_INVALID,
                    "AccessRequest not present in AMQP versions other than 0-8, 0-9",
                    _channelId);
        }
        else
        {
            // We don't implement access control class, but to keep clients happy that expect it
            // always use the "0" ticket.
            AccessRequestOkBody response = methodRegistry.createAccessRequestOkBody(0);
            sync();
            _connection.writeFrame(response.generateFrame(_channelId));
        }
    }

    @Override
    public void receiveBasicAck(final long deliveryTag, final boolean multiple)
    {
        if(_logger.isDebugEnabled())
        {
            _logger.debug("RECV[" + _channelId + "] BasicAck[" +" deliveryTag: " + deliveryTag + " multiple: " + multiple + " ]");
        }

        acknowledgeMessage(deliveryTag, multiple);
    }

    @Override
    public void receiveBasicCancel(final AMQShortString consumerTag, final boolean nowait)
    {

        if(_logger.isDebugEnabled())
        {
            _logger.debug("RECV[" + _channelId + "] BasicCancel[" +" consumerTag: " + consumerTag + " noWait: " + nowait + " ]");
        }

        unsubscribeConsumer(consumerTag);
        if (!nowait)
        {
            MethodRegistry methodRegistry = _connection.getMethodRegistry();
            BasicCancelOkBody cancelOkBody = methodRegistry.createBasicCancelOkBody(consumerTag);
            sync();
            _connection.writeFrame(cancelOkBody.generateFrame(_channelId));
        }
    }

    @Override
    public void receiveBasicConsume(final AMQShortString queue,
                                    final AMQShortString consumerTag,
                                    final boolean noLocal,
                                    final boolean noAck,
                                    final boolean exclusive, final boolean nowait, final FieldTable arguments)
    {

        if(_logger.isDebugEnabled())
        {
            _logger.debug("RECV[" + _channelId + "] BasicConsume[" +" queue: " + queue +
                          " consumerTag: " + consumerTag +
                          " noLocal: " + noLocal +
                          " noAck: " + noAck +
                          " exclusive: " + exclusive + " nowait: " + nowait + " arguments: " + arguments + " ]");
        }

        AMQShortString consumerTag1 = consumerTag;
        NamedAddressSpace vHost = _connection.getAddressSpace();
        sync();
        String queueName = AMQShortString.toString(queue);

        MessageSource queue1 = queueName == null ? getDefaultQueue() : vHost.getAttainedMessageSource(queueName);
        final Collection<MessageSource> sources = new HashSet<>();

        if (arguments != null && arguments.get("x-multiqueue") instanceof Collection)
        {
            for (Object object : (Collection<Object>) arguments.get("x-multiqueue"))
            {
                String sourceName = String.valueOf(object);
                sourceName = sourceName.trim();
                if (sourceName.length() != 0)
                {
                    MessageSource source = vHost.getAttainedMessageSource(sourceName);
                    if (source == null)
                    {
                        sources.clear();
                        break;
                    }
                    else
                    {
                        sources.add(source);
                    }
                }
            }
            queueName = arguments.get("x-multiqueue").toString();
        }
        else if (queue1 != null)
        {
            sources.add(queue1);
        }


        if (sources.isEmpty())
        {
            if (_logger.isDebugEnabled())
            {
                _logger.debug("No queue for '" + queueName + "'");
            }
            if (queueName != null)
            {
                closeChannel(AMQConstant.NOT_FOUND, "No such queue, '" + queueName + "'");
            }
            else
            {
                _connection.sendConnectionClose(AMQConstant.NOT_ALLOWED,
                        "No queue name provided, no default queue defined.", _channelId);
            }
        }
        else
        {
            try
            {
                consumerTag1 = consumeFromSource(consumerTag1,
                                                 sources,
                                                 !noAck,
                                                 arguments,
                                                 exclusive,
                                                 noLocal);
                if (!nowait)
                {
                    MethodRegistry methodRegistry = _connection.getMethodRegistry();
                    AMQMethodBody responseBody = methodRegistry.createBasicConsumeOkBody(consumerTag1);
                    _connection.writeFrame(responseBody.generateFrame(_channelId));

                }
            }
            catch (ConsumerTagInUseException cte)
            {

                _connection.sendConnectionClose(AMQConstant.NOT_ALLOWED,
                        "Non-unique consumer tag, '" + consumerTag1
                                + "'", _channelId);
            }
            catch (AMQInvalidArgumentException ise)
            {
                _connection.sendConnectionClose(AMQConstant.ARGUMENT_INVALID, ise.getMessage(), _channelId);


            }
            catch (Queue.ExistingExclusiveConsumer e)
            {
                _connection.sendConnectionClose(AMQConstant.ACCESS_REFUSED,
                        "Cannot subscribe to queue '"
                                + queue1.getName()
                                + "' as it already has an existing exclusive consumer", _channelId);

            }
            catch (Queue.ExistingConsumerPreventsExclusive e)
            {
                _connection.sendConnectionClose(AMQConstant.ACCESS_REFUSED,
                        "Cannot subscribe to queue '"
                                + queue1.getName()
                                + "' exclusively as it already has a consumer", _channelId);

            }
            catch (AccessControlException e)
            {
                _connection.sendConnectionClose(AMQConstant.ACCESS_REFUSED, "Cannot subscribe to queue '"
                        + queue1.getName()
                        + "' permission denied", _channelId);

            }
            catch (MessageSource.ConsumerAccessRefused consumerAccessRefused)
            {
                _connection.sendConnectionClose(AMQConstant.ACCESS_REFUSED,
                        "Cannot subscribe to queue '"
                                + queue1.getName()
                                + "' as it already has an incompatible exclusivity policy", _channelId);

            }

        }
    }

    @Override
    public void receiveBasicGet(final AMQShortString queueName, final boolean noAck)
    {
        if(_logger.isDebugEnabled())
        {
            _logger.debug("RECV[" + _channelId + "] BasicGet[" +" queue: " + queueName + " noAck: " + noAck + " ]");
        }

        NamedAddressSpace vHost = _connection.getAddressSpace();
        sync();
        MessageSource queue = queueName == null ? getDefaultQueue() : vHost.getAttainedMessageSource(queueName.toString());
        if (queue == null)
        {
            if (_logger.isDebugEnabled())
            {
                _logger.debug("No queue for '" + queueName + "'");
            }
            if (queueName != null)
            {
                _connection.sendConnectionClose(AMQConstant.NOT_FOUND, "No such queue, '" + queueName + "'", _channelId);

            }
            else
            {
                _connection.sendConnectionClose(AMQConstant.NOT_ALLOWED,
                        "No queue name provided, no default queue defined.", _channelId);

            }
        }
        else
        {

            try
            {
                if (!performGet(queue, !noAck))
                {
                    MethodRegistry methodRegistry = _connection.getMethodRegistry();

                    BasicGetEmptyBody responseBody = methodRegistry.createBasicGetEmptyBody(null);

                    _connection.writeFrame(responseBody.generateFrame(_channelId));
                }
            }
            catch (AccessControlException e)
            {
                _connection.sendConnectionClose(AMQConstant.ACCESS_REFUSED, e.getMessage(), _channelId);
            }
            catch (MessageSource.ExistingExclusiveConsumer e)
            {
                _connection.sendConnectionClose(AMQConstant.NOT_ALLOWED, "Queue has an exclusive consumer", _channelId);
            }
            catch (MessageSource.ExistingConsumerPreventsExclusive e)
            {
                _connection.sendConnectionClose(AMQConstant.INTERNAL_ERROR,
                        "The GET request has been evaluated as an exclusive consumer, " +
                                "this is likely due to a programming error in the Qpid broker", _channelId);
            }
            catch (MessageSource.ConsumerAccessRefused consumerAccessRefused)
            {
                _connection.sendConnectionClose(AMQConstant.NOT_ALLOWED,
                        "Queue has an incompatible exclusivity policy", _channelId);
            }
        }
    }

    @Override
    public void receiveBasicPublish(final AMQShortString exchangeName,
                                    final AMQShortString routingKey,
                                    final boolean mandatory,
                                    final boolean immediate)
    {
        if(_logger.isDebugEnabled())
        {
            _logger.debug("RECV[" + _channelId + "] BasicPublish[" +" exchange: " + exchangeName +
                          " routingKey: " + routingKey +
                          " mandatory: " + mandatory +
                          " immediate: " + immediate + " ]");
        }



        NamedAddressSpace vHost = _connection.getAddressSpace();

        if(blockingTimeoutExceeded())
        {
            message(ChannelMessages.FLOW_CONTROL_IGNORED());
            closeChannel(AMQConstant.MESSAGE_TOO_LARGE,
                         "Channel flow control was requested, but not enforced by sender");
        }
        else
        {
            MessageDestination destination;

            if (isDefaultExchange(exchangeName))
            {
                destination = vHost.getDefaultDestination();
            }
            else
            {
                destination = vHost.getAttainedMessageDestination(exchangeName.toString());
            }

            // if the exchange does not exist we raise a channel exception
            if (destination == null)
            {
                closeChannel(AMQConstant.NOT_FOUND, "Unknown exchange name: '" + exchangeName + "'");
            }
            else
            {

                MessagePublishInfo info = new MessagePublishInfo(exchangeName,
                                                                 immediate,
                                                                 mandatory,
                                                                 routingKey);

                try
                {
                    setPublishFrame(info, destination);
                }
                catch (AccessControlException e)
                {
                    _connection.sendConnectionClose(AMQConstant.ACCESS_REFUSED, e.getMessage(), getChannelId());

                }
            }
        }
    }

    @Override
    public EventLogger getEventLogger()
    {
        return getConnection().getEventLogger();
    }

    private boolean blockingTimeoutExceeded()
    {

        return _wireBlockingState && (System.currentTimeMillis() - _blockTime) > _blockingTimeout;
    }

    @Override
    public void receiveBasicQos(final long prefetchSize, final int prefetchCount, final boolean global)
    {
        if(_logger.isDebugEnabled())
        {
            _logger.debug("RECV[" + _channelId + "] BasicQos[" +" prefetchSize: " + prefetchSize + " prefetchCount: " + prefetchCount + " global: " + global + " ]");
        }

        sync();
        setCredit(prefetchSize, prefetchCount);

        MethodRegistry methodRegistry = _connection.getMethodRegistry();
        AMQMethodBody responseBody = methodRegistry.createBasicQosOkBody();
        _connection.writeFrame(responseBody.generateFrame(getChannelId()));

    }

    @Override
    public void receiveBasicRecover(final boolean requeue, final boolean sync)
    {
        if(_logger.isDebugEnabled())
        {
            _logger.debug("RECV[" + _channelId + "] BasicRecover[" + " requeue: " + requeue + " sync: " + sync + " ]");
        }

        resend();

        if (sync)
        {
            MethodRegistry methodRegistry = _connection.getMethodRegistry();
            AMQMethodBody recoverOk = methodRegistry.createBasicRecoverSyncOkBody();
            sync();
            _connection.writeFrame(recoverOk.generateFrame(getChannelId()));

        }

    }

    @Override
    public void receiveBasicReject(final long deliveryTag, final boolean requeue)
    {
        if(_logger.isDebugEnabled())
        {
            _logger.debug("RECV[" + _channelId + "] BasicReject[" +" deliveryTag: " + deliveryTag + " requeue: " + requeue + " ]");
        }

        MessageInstance message = getUnacknowledgedMessageMap().get(deliveryTag);

        if (message == null)
        {
            _logger.warn("Dropping reject request as message is null for tag:" + deliveryTag);
        }
        else
        {

            if (message.getMessage() == null)
            {
                _logger.warn("Message has already been purged, unable to Reject.");
            }
            else
            {

                if (_logger.isDebugEnabled())
                {
                    _logger.debug("Rejecting: DT:" + deliveryTag
                                                             + "-" + message.getMessage() +
                                  ": Requeue:" + requeue
                                  +
                                  " on channel:" + debugIdentity());
                }

                if (requeue)
                {
                    message.decrementDeliveryCount();

                    requeue(deliveryTag);
                }
                else
                {
                    // Since the JMS client abuses the reject flag for requeing after rollback, we won't set reject here
                    // as it would prevent redelivery
                    // message.reject();

                    final boolean maxDeliveryCountEnabled = isMaxDeliveryCountEnabled(deliveryTag);
                    if (_logger.isDebugEnabled())
                    {
                        _logger.debug("maxDeliveryCountEnabled: "
                                      + maxDeliveryCountEnabled
                                      + " deliveryTag "
                                      + deliveryTag);
                    }
                    if (maxDeliveryCountEnabled)
                    {
                        final boolean deliveredTooManyTimes = isDeliveredTooManyTimes(deliveryTag);
                        if (_logger.isDebugEnabled())
                        {
                            _logger.debug("deliveredTooManyTimes: "
                                          + deliveredTooManyTimes
                                          + " deliveryTag "
                                          + deliveryTag);
                        }
                        if (deliveredTooManyTimes)
                        {
                            deadLetter(deliveryTag);
                        }
                        else
                        {
                            //this requeue represents a message rejected because of a recover/rollback that we
                            //are not ready to DLQ. We rely on the reject command to resend from the unacked map
                            //and therefore need to increment the delivery counter so we cancel out the effect
                            //of the AMQChannel#resend() decrement.
                            message.incrementDeliveryCount();
                        }
                    }
                    else
                    {
                        requeue(deliveryTag);
                    }
                }
            }
        }
    }

    @Override
    public void receiveChannelClose(final int replyCode,
                                    final AMQShortString replyText,
                                    final int classId,
                                    final int methodId)
    {
        if(_logger.isDebugEnabled())
        {
            _logger.debug("RECV[" + _channelId + "] ChannelClose[" +" replyCode: " + replyCode + " replyText: " + replyText + " classId: " + classId + " methodId: " + methodId + " ]");
        }


        sync();
        _connection.closeChannel(this);

        _connection.writeFrame(new AMQFrame(getChannelId(),
                                            _connection.getMethodRegistry().createChannelCloseOkBody()));
    }

    @Override
    public void receiveChannelCloseOk()
    {
        if(_logger.isDebugEnabled())
        {
            _logger.debug("RECV[" + _channelId + "] ChannelCloseOk");
        }

        _connection.closeChannelOk(getChannelId());
    }

    @Override
    public void receiveMessageContent(final QpidByteBuffer data)
    {
        if(_logger.isDebugEnabled())
        {
            _logger.debug("RECV[" + _channelId + "] MessageContent[" +" data: " + hex(data,_connection.getBinaryDataLimit()) + " ] ");
        }

        if(hasCurrentMessage())
        {
            publishContentBody(new ContentBody(data));
        }
        else
        {
            _connection.sendConnectionClose(AMQConstant.COMMAND_INVALID,
                    "Attempt to send a content header without first sending a publish frame",
                    _channelId);
        }
    }

    @Override
    public void receiveMessageHeader(final BasicContentHeaderProperties properties, final long bodySize)
    {
        if(_logger.isDebugEnabled())
        {
            _logger.debug("RECV[" + _channelId + "] MessageHeader[ properties: {" + properties + "} bodySize: " + bodySize + " ]");
        }

        if(hasCurrentMessage())
        {
            if(bodySize > _connection.getMaxMessageSize())
            {
                closeChannel(AMQConstant.MESSAGE_TOO_LARGE,
                             "Message size of " + bodySize + " greater than allowed maximum of " + _connection.getMaxMessageSize());
            }
            publishContentHeader(new ContentHeaderBody(properties, bodySize));
        }
        else
        {
            _connection.sendConnectionClose(AMQConstant.COMMAND_INVALID,
                    "Attempt to send a content header without first sending a publish frame",
                    _channelId);
        }
    }

    @Override
    public boolean ignoreAllButCloseOk()
    {
        return _connection.ignoreAllButCloseOk() || _connection.channelAwaitingClosure(_channelId);
    }

    @Override
    public void receiveBasicNack(final long deliveryTag, final boolean multiple, final boolean requeue)
    {
        if(_logger.isDebugEnabled())
        {
            _logger.debug("RECV[" + _channelId + "] BasicNack[" +" deliveryTag: " + deliveryTag + " multiple: " + multiple + " requeue: " + requeue + " ]");
        }

        Map<Long, MessageInstance> nackedMessageMap = new LinkedHashMap<>();
        _unacknowledgedMessageMap.collect(deliveryTag, multiple, nackedMessageMap);

        for(MessageInstance message : nackedMessageMap.values())
        {

            if (message == null)
            {
                _logger.warn("Ignoring nack request as message is null for tag:" + deliveryTag);
            }
            else
            {

                if (message.getMessage() == null)
                {
                    _logger.warn("Message has already been purged, unable to nack.");
                }
                else
                {
                    if (_logger.isDebugEnabled())
                    {
                        _logger.debug("Nack-ing: DT:" + deliveryTag
                                      + "-" + message.getMessage() +
                                      ": Requeue:" + requeue
                                      +
                                      " on channel:" + debugIdentity());
                    }

                    if (requeue)
                    {
                        message.decrementDeliveryCount();

                        requeue(deliveryTag);
                    }
                    else
                    {
                        message.reject();

                        final boolean maxDeliveryCountEnabled = isMaxDeliveryCountEnabled(deliveryTag);
                        if (_logger.isDebugEnabled())
                        {
                            _logger.debug("maxDeliveryCountEnabled: "
                                          + maxDeliveryCountEnabled
                                          + " deliveryTag "
                                          + deliveryTag);
                        }
                        if (maxDeliveryCountEnabled)
                        {
                            final boolean deliveredTooManyTimes = isDeliveredTooManyTimes(deliveryTag);
                            if (_logger.isDebugEnabled())
                            {
                                _logger.debug("deliveredTooManyTimes: "
                                              + deliveredTooManyTimes
                                              + " deliveryTag "
                                              + deliveryTag);
                            }
                            if (deliveredTooManyTimes)
                            {
                                deadLetter(deliveryTag);
                            }
                            else
                            {
                                message.incrementDeliveryCount();
                            }
                        }
                        else
                        {
                            requeue(deliveryTag);
                        }
                    }
                }
            }

        }

    }

    @Override
    public void receiveChannelFlow(final boolean active)
    {
        if(_logger.isDebugEnabled())
        {
            _logger.debug("RECV[" + _channelId + "] ChannelFlow[" +" active: " + active + " ]");
        }


        sync();
        setSuspended(!active);

        MethodRegistry methodRegistry = _connection.getMethodRegistry();
        AMQMethodBody responseBody = methodRegistry.createChannelFlowOkBody(active);
        _connection.writeFrame(responseBody.generateFrame(getChannelId()));

    }

    @Override
    public void receiveChannelFlowOk(final boolean active)
    {
        if(_logger.isDebugEnabled())
        {
            _logger.debug("RECV[" + _channelId + "] ChannelFlowOk[" +" active: " + active + " ]");
        }

        // TODO - should we do anything here?
    }

    @Override
    public void receiveExchangeBound(final AMQShortString exchangeName,
                                     final AMQShortString routingKey,
                                     final AMQShortString queueName)
    {
        if(_logger.isDebugEnabled())
        {
            _logger.debug("RECV[" + _channelId + "] ExchangeBound[" +" exchange: " + exchangeName + " routingKey: " +
                          routingKey + " queue: " + queueName + " ]");
        }

        NamedAddressSpace virtualHost = _connection.getAddressSpace();
        MethodRegistry methodRegistry = _connection.getMethodRegistry();

        sync();

        int replyCode;
        String replyText;

        if (isDefaultExchange(exchangeName))
        {
            if (routingKey == null)
            {
                if (queueName == null)
                {
                    replyCode = virtualHost.hasMessageSources()
                            ? ExchangeBoundOkBody.OK
                            : ExchangeBoundOkBody.NO_BINDINGS;
                    replyText = null;

                }
                else
                {
                    MessageSource queue = virtualHost.getAttainedMessageSource(queueName.toString());
                    if (queue == null)
                    {
                        replyCode = ExchangeBoundOkBody.QUEUE_NOT_FOUND;
                        replyText = "Queue '" + queueName + "' not found";
                    }
                    else
                    {
                        replyCode = ExchangeBoundOkBody.OK;
                        replyText = null;
                    }
                }
            }
            else
            {
                if (queueName == null)
                {
                    replyCode = virtualHost.getAttainedMessageDestination(routingKey.toString()) instanceof Queue
                            ? ExchangeBoundOkBody.OK
                            : ExchangeBoundOkBody.NO_QUEUE_BOUND_WITH_RK;
                    replyText = null;
                }
                else
                {
                    MessageDestination destination = virtualHost.getAttainedMessageDestination(queueName.toString());
                    Queue<?> queue = destination instanceof Queue ? (Queue) destination : null;
                    if (queue == null)
                    {

                        replyCode = ExchangeBoundOkBody.QUEUE_NOT_FOUND;
                        replyText = "Queue '" + queueName + "' not found";
                    }
                    else
                    {
                        replyCode = queueName.equals(routingKey)
                                ? ExchangeBoundOkBody.OK
                                : ExchangeBoundOkBody.SPECIFIC_QUEUE_NOT_BOUND_WITH_RK;
                        replyText = null;
                    }
                }
            }
        }
        else
        {
            Exchange<?> exchange = getExchange(exchangeName.toString());
            if (exchange == null)
            {

                replyCode = ExchangeBoundOkBody.EXCHANGE_NOT_FOUND;
                replyText = "Exchange '" + exchangeName + "' not found";
            }
            else if (routingKey == null)
            {
                if (queueName == null)
                {
                    if (exchange.hasBindings())
                    {
                        replyCode = ExchangeBoundOkBody.OK;
                        replyText = null;
                    }
                    else
                    {
                        replyCode = ExchangeBoundOkBody.NO_BINDINGS;
                        replyText = null;
                    }
                }
                else
                {
                    Queue<?> queue = getQueue(queueName.toString());
                    if (queue == null)
                    {
                        replyCode = ExchangeBoundOkBody.QUEUE_NOT_FOUND;
                        replyText = "Queue '" + queueName + "' not found";
                    }
                    else
                    {
                        if (exchange.isBound(queue))
                        {
                            replyCode = ExchangeBoundOkBody.OK;
                            replyText = null;
                        }
                        else
                        {
                            replyCode = ExchangeBoundOkBody.QUEUE_NOT_BOUND;
                            replyText = "Queue '"
                                        + queueName
                                        + "' not bound to exchange '"
                                        + exchangeName
                                        + "'";
                        }
                    }
                }
            }
            else if (queueName != null)
            {
                Queue<?> queue = getQueue(queueName.toString());
                if (queue == null)
                {
                    replyCode = ExchangeBoundOkBody.QUEUE_NOT_FOUND;
                    replyText = "Queue '" + queueName + "' not found";
                }
                else
                {
                    String bindingKey = routingKey == null ? null : routingKey.toString();
                    if (exchange.isBound(bindingKey, queue))
                    {

                        replyCode = ExchangeBoundOkBody.OK;
                        replyText = null;
                    }
                    else
                    {
                        replyCode = ExchangeBoundOkBody.SPECIFIC_QUEUE_NOT_BOUND_WITH_RK;
                        replyText = "Queue '" + queueName + "' not bound with routing key '" +
                                    routingKey + "' to exchange '" + exchangeName + "'";

                    }
                }
            }
            else
            {
                if (exchange.isBound(routingKey == null ? "" : routingKey.toString()))
                {

                    replyCode = ExchangeBoundOkBody.OK;
                    replyText = null;
                }
                else
                {
                    replyCode = ExchangeBoundOkBody.NO_QUEUE_BOUND_WITH_RK;
                    replyText =
                            "No queue bound with routing key '" + routingKey + "' to exchange '" + exchangeName + "'";
                }
            }
        }

        ExchangeBoundOkBody exchangeBoundOkBody =
                methodRegistry.createExchangeBoundOkBody(replyCode, AMQShortString.validValueOf(replyText));

        _connection.writeFrame(exchangeBoundOkBody.generateFrame(getChannelId()));

    }

    @Override
    public void receiveExchangeDeclare(final AMQShortString exchangeName,
                                       final AMQShortString type,
                                       final boolean passive,
                                       final boolean durable,
                                       final boolean autoDelete,
                                       final boolean internal,
                                       final boolean nowait,
                                       final FieldTable arguments)
    {
        if(_logger.isDebugEnabled())
        {
            _logger.debug("RECV[" + _channelId + "] ExchangeDeclare[" +" exchange: " + exchangeName +
                          " type: " + type +
                          " passive: " + passive +
                          " durable: " + durable +
                          " autoDelete: " + autoDelete +
                          " internal: " + internal + " nowait: " + nowait + " arguments: " + arguments + " ]");
        }

        final MethodRegistry methodRegistry = _connection.getMethodRegistry();
        final AMQMethodBody declareOkBody = methodRegistry.createExchangeDeclareOkBody();

        Exchange<?> exchange;
        NamedAddressSpace virtualHost = _connection.getAddressSpace();

        if (isDefaultExchange(exchangeName))
        {
            if (!new AMQShortString(ExchangeDefaults.DIRECT_EXCHANGE_CLASS).equals(type))
            {
                _connection.sendConnectionClose(AMQConstant.NOT_ALLOWED, "Attempt to redeclare default exchange: "
                        + " of type "
                        + ExchangeDefaults.DIRECT_EXCHANGE_CLASS
                        + " to " + type + ".", getChannelId());
            }
            else if (!nowait)
            {
                sync();
                _connection.writeFrame(declareOkBody.generateFrame(getChannelId()));
            }

        }
        else
        {
            if (passive)
            {
                exchange = getExchange(exchangeName.toString());
                if (exchange == null)
                {
                    closeChannel(AMQConstant.NOT_FOUND, "Unknown exchange: '" + exchangeName + "'");
                }
                else if (!(type == null || type.length() == 0) && !exchange.getType().equals(type.toString()))
                {

                    _connection.sendConnectionClose(AMQConstant.NOT_ALLOWED, "Attempt to redeclare exchange: '"
                            + exchangeName
                            + "' of type "
                            + exchange.getType()
                            + " to "
                            + type
                            + ".", getChannelId());
                }
                else if (!nowait)
                {
                    sync();
                    _connection.writeFrame(declareOkBody.generateFrame(getChannelId()));
                }

            }
            else
            {
                String name = exchangeName.toString();
                String typeString = type == null ? null : type.toString();
                try
                {

                    Map<String, Object> attributes = new HashMap<String, Object>();
                    if (arguments != null)
                    {
                        attributes.putAll(FieldTable.convertToMap(arguments));
                    }
                    attributes.put(Exchange.NAME, name);
                    attributes.put(Exchange.TYPE, typeString);
                    attributes.put(Exchange.DURABLE, durable);
                    attributes.put(Exchange.LIFETIME_POLICY,
                                   autoDelete ? LifetimePolicy.DELETE_ON_NO_LINKS : LifetimePolicy.PERMANENT);
                    if (!attributes.containsKey(Exchange.ALTERNATE_EXCHANGE))
                    {
                        attributes.put(Exchange.ALTERNATE_EXCHANGE, null);
                    }
                    exchange = virtualHost.createMessageDestination(Exchange.class, attributes);

                    if (!nowait)
                    {
                        sync();
                        _connection.writeFrame(declareOkBody.generateFrame(getChannelId()));
                    }

                }
                catch (ReservedExchangeNameException e)
                {
                    Exchange existing = getExchange(name);
                    if (existing == null || !existing.getType().equals(typeString))
                    {
                        _connection.sendConnectionClose(AMQConstant.NOT_ALLOWED,
                                                        "Attempt to declare exchange: '" + exchangeName +
                                                        "' which begins with reserved prefix.", getChannelId());
                    }
                    else if(!nowait)
                    {
                        sync();
                        _connection.writeFrame(declareOkBody.generateFrame(getChannelId()));
                    }
                }
                catch (ExchangeExistsException e)
                {
                    exchange = e.getExistingExchange();
                    if (!exchange.getType().equals(typeString))
                    {
                        _connection.sendConnectionClose(AMQConstant.NOT_ALLOWED, "Attempt to redeclare exchange: '"
                                + exchangeName + "' of type "
                                + exchange.getType()
                                + " to " + type + ".", getChannelId());
                    }
                    else
                    {
                        if (!nowait)
                        {
                            sync();
                            _connection.writeFrame(declareOkBody.generateFrame(getChannelId()));
                        }
                    }
                }
                catch (NoFactoryForTypeException e)
                {
                    _connection.sendConnectionClose(AMQConstant.COMMAND_INVALID, "Unknown exchange type '"
                            + e.getType()
                            + "' for exchange '"
                            + exchangeName
                            + "'", getChannelId());

                }
                catch (AccessControlException e)
                {
                    _connection.sendConnectionClose(AMQConstant.ACCESS_REFUSED, e.getMessage(), getChannelId());

                }
                catch (UnknownConfiguredObjectException e)
                {
                    // note - since 0-8/9/9-1 can't set the alt. exchange this exception should never occur
                    final String message = "Unknown alternate exchange "
                                           + (e.getName() != null
                            ? "name: '" + e.getName() + "'"
                            : "id: " + e.getId());
                    _connection.sendConnectionClose(AMQConstant.NOT_FOUND, message, getChannelId());

                }
                catch (IllegalArgumentException e)
                {
                    _connection.sendConnectionClose(AMQConstant.COMMAND_INVALID, "Error creating exchange '"
                            + exchangeName
                            + "': "
                            + e.getMessage(), getChannelId());

                }
            }
        }

    }

    @Override
    public void receiveExchangeDelete(final AMQShortString exchangeStr, final boolean ifUnused, final boolean nowait)
    {
        if(_logger.isDebugEnabled())
        {
            _logger.debug("RECV[" + _channelId + "] ExchangeDelete[" +" exchange: " + exchangeStr + " ifUnused: " + ifUnused + " nowait: " + nowait + " ]");
        }


        NamedAddressSpace virtualHost = _connection.getAddressSpace();
        sync();

        if (isDefaultExchange(exchangeStr))
        {
            _connection.sendConnectionClose(AMQConstant.NOT_ALLOWED,
                    "Default Exchange cannot be deleted", getChannelId());

        }

        else
        {
            final String exchangeName = exchangeStr.toString();

            final Exchange<?> exchange = getExchange(exchangeName);
            if (exchange == null)
            {
                closeChannel(AMQConstant.NOT_FOUND, "No such exchange: '" + exchangeStr + "'");
            }
            else
            {
                if (ifUnused && exchange.hasBindings())
                {
                    closeChannel(AMQConstant.IN_USE, "Exchange has bindings");
                }
                else
                {
                    try
                    {
                        exchange.delete();


                        if (!nowait)
                        {
                            ExchangeDeleteOkBody responseBody = _connection.getMethodRegistry().createExchangeDeleteOkBody();
                            _connection.writeFrame(responseBody.generateFrame(getChannelId()));
                        }
                    }
                    catch (ExchangeIsAlternateException e)
                    {
                        closeChannel(AMQConstant.NOT_ALLOWED, "Exchange in use as an alternate exchange");
                    }
                    catch (RequiredExchangeException e)
                    {
                        closeChannel(AMQConstant.NOT_ALLOWED, "Exchange '" + exchangeStr + "' cannot be deleted");
                    }
                    catch (AccessControlException e)
                    {
                        _connection.sendConnectionClose(AMQConstant.ACCESS_REFUSED, e.getMessage(), getChannelId());
                    }
                }
            }
        }
    }

    @Override
    public void receiveQueueBind(final AMQShortString queueName,
                                 final AMQShortString exchange,
                                 AMQShortString routingKey,
                                 final boolean nowait,
                                 final FieldTable argumentsTable)
    {
        if(_logger.isDebugEnabled())
        {
            _logger.debug("RECV[" + _channelId + "] QueueBind[" +" queue: " + queueName +
                          " exchange: " + exchange +
                          " bindingKey: " + routingKey +
                          " nowait: " + nowait + " arguments: " + argumentsTable + " ]");
        }

        NamedAddressSpace virtualHost = _connection.getAddressSpace();
        Queue<?> queue;
        if (queueName == null)
        {

            queue = getDefaultQueue();

            if (queue != null)
            {
                if (routingKey == null)
                {
                    routingKey = AMQShortString.valueOf(queue.getName());
                }
            }
        }
        else
        {
            queue = getQueue(queueName.toString());
            routingKey = routingKey == null ? AMQShortString.EMPTY_STRING : routingKey;
        }

        if (queue == null)
        {
            String message = queueName == null
                    ? "No default queue defined on channel and queue was null"
                    : "Queue " + queueName + " does not exist.";
                closeChannel(AMQConstant.NOT_FOUND, message);
        }
        else if (isDefaultExchange(exchange))
        {
            _connection.sendConnectionClose(AMQConstant.NOT_ALLOWED,
                    "Cannot bind the queue '" + queueName + "' to the default exchange", getChannelId());

        }
        else
        {

            final String exchangeName = exchange.toString();

            final Exchange<?> exch = getExchange(exchangeName);
            if (exch == null)
            {
                closeChannel(AMQConstant.NOT_FOUND,
                             "Exchange '" + exchangeName + "' does not exist.");
            }
            else
            {

                try
                {

                    Map<String, Object> arguments = FieldTable.convertToMap(argumentsTable);
                    String bindingKey = String.valueOf(routingKey);

                    if (!exch.isBound(bindingKey, arguments, queue))
                    {

                        if (!exch.addBinding(bindingKey, queue, arguments)
                            && ExchangeDefaults.TOPIC_EXCHANGE_CLASS.equals(
                                exch.getType()))
                        {
                            exch.replaceBinding(bindingKey, queue, arguments);
                        }
                    }

                    if (_logger.isDebugEnabled())
                    {
                        _logger.debug("Binding queue "
                                     + queue
                                     + " to exchange "
                                     + exch
                                     + " with routing key "
                                     + routingKey);
                    }
                    if (!nowait)
                    {
                        sync();
                        MethodRegistry methodRegistry = _connection.getMethodRegistry();
                        AMQMethodBody responseBody = methodRegistry.createQueueBindOkBody();
                        _connection.writeFrame(responseBody.generateFrame(getChannelId()));

                    }
                }
                catch (AccessControlException e)
                {
                    _connection.sendConnectionClose(AMQConstant.ACCESS_REFUSED, e.getMessage(), getChannelId());
                }
            }
        }
    }

    @Override
    public void receiveQueueDeclare(final AMQShortString queueStr,
                                    final boolean passive,
                                    final boolean durable,
                                    final boolean exclusive,
                                    final boolean autoDelete,
                                    final boolean nowait,
                                    final FieldTable arguments)
    {
        if(_logger.isDebugEnabled())
        {
            _logger.debug("RECV[" + _channelId + "] QueueDeclare[" +" queue: " + queueStr +
                          " passive: " + passive +
                          " durable: " + durable +
                          " exclusive: " + exclusive +
                          " autoDelete: " + autoDelete + " nowait: " + nowait + " arguments: " + arguments + " ]");
        }

        NamedAddressSpace virtualHost = _connection.getAddressSpace();

        final AMQShortString queueName;

        // if we aren't given a queue name, we create one which we return to the client
        if ((queueStr == null) || (queueStr.length() == 0))
        {
            queueName = new AMQShortString("tmp_" + UUID.randomUUID());
        }
        else
        {
            queueName = queueStr;
        }

        Queue<?> queue;

        //TODO: do we need to check that the queue already exists with exactly the same "configuration"?


        if (passive)
        {
            queue = getQueue(queueName.toString());
            if (queue == null)
            {
                closeChannel(AMQConstant.NOT_FOUND,
                                                     "Queue: '"
                                                     + queueName
                                                     + "' not found on VirtualHost '"
                                                     + virtualHost.getName()
                                                     + "'.");
            }
            else
            {
                if (!queue.verifySessionAccess(this))
                {
                    _connection.sendConnectionClose(AMQConstant.NOT_ALLOWED, "Queue '"
                            + queue.getName()
                            + "' is exclusive, but not created on this Connection.", getChannelId());
                }
                else
                {
                    //set this as the default queue on the channel:
                    setDefaultQueue(queue);
                    if (!nowait)
                    {
                        sync();
                        MethodRegistry methodRegistry = _connection.getMethodRegistry();
                        QueueDeclareOkBody responseBody =
                                methodRegistry.createQueueDeclareOkBody(queueName,
                                                                        queue.getQueueDepthMessages(),
                                                                        queue.getConsumerCount());
                        _connection.writeFrame(responseBody.generateFrame(getChannelId()));

                        if (_logger.isDebugEnabled())
                        {
                            _logger.debug("Queue " + queueName + " declared successfully");
                        }
                    }
                }
            }
        }
        else
        {

            try
            {
                Map<String, Object> attributes =
                        QueueArgumentsConverter.convertWireArgsToModel(FieldTable.convertToMap(arguments));
                final String queueNameString = AMQShortString.toString(queueName);
                attributes.put(Queue.NAME, queueNameString);
                attributes.put(Queue.DURABLE, durable);

                LifetimePolicy lifetimePolicy;
                ExclusivityPolicy exclusivityPolicy;

                if (exclusive)
                {
                    lifetimePolicy = autoDelete
                            ? LifetimePolicy.DELETE_ON_NO_OUTBOUND_LINKS
                            : durable ? LifetimePolicy.PERMANENT : LifetimePolicy.DELETE_ON_CONNECTION_CLOSE;
                    exclusivityPolicy = durable ? ExclusivityPolicy.CONTAINER : ExclusivityPolicy.CONNECTION;
                }
                else
                {
                    lifetimePolicy = autoDelete ? LifetimePolicy.DELETE_ON_NO_OUTBOUND_LINKS : LifetimePolicy.PERMANENT;
                    exclusivityPolicy = ExclusivityPolicy.NONE;
                }

                if(!attributes.containsKey(Queue.EXCLUSIVE))
                {
                    attributes.put(Queue.EXCLUSIVE, exclusivityPolicy);
                }
                if(!attributes.containsKey(Queue.LIFETIME_POLICY))
                {
                    attributes.put(Queue.LIFETIME_POLICY, lifetimePolicy);
                }

                queue = virtualHost.createMessageSource(Queue.class, attributes);

                setDefaultQueue(queue);

                if (!nowait)
                {
                    sync();
                    MethodRegistry methodRegistry = _connection.getMethodRegistry();
                    QueueDeclareOkBody responseBody =
                            methodRegistry.createQueueDeclareOkBody(queueName,
                                                                    queue.getQueueDepthMessages(),
                                                                    queue.getConsumerCount());
                    _connection.writeFrame(responseBody.generateFrame(getChannelId()));

                    if (_logger.isDebugEnabled())
                    {
                        _logger.debug("Queue " + queueName + " declared successfully");
                    }
                }
            }
            catch (QueueExistsException qe)
            {

                queue = qe.getExistingQueue();

                if (!queue.verifySessionAccess(this))
                {
                    _connection.sendConnectionClose(AMQConstant.NOT_ALLOWED, "Queue '"
                            + queue.getName()
                            + "' is exclusive, but not created on this Connection.", getChannelId());

                }
                else if (queue.isExclusive() != exclusive)
                {

                    closeChannel(AMQConstant.ALREADY_EXISTS,
                                                         "Cannot re-declare queue '"
                                                         + queue.getName()
                                                         + "' with different exclusivity (was: "
                                                         + queue.isExclusive()
                                                         + " requested "
                                                         + exclusive
                                                         + ")");
                }
                else if ((autoDelete
                          && queue.getLifetimePolicy() == LifetimePolicy.PERMANENT)
                         || (!autoDelete && queue.getLifetimePolicy() != ((exclusive
                                                                           && !durable)
                        ? LifetimePolicy.DELETE_ON_CONNECTION_CLOSE
                        : LifetimePolicy.PERMANENT)))
                {
                    closeChannel(AMQConstant.ALREADY_EXISTS,
                                                         "Cannot re-declare queue '"
                                                         + queue.getName()
                                                         + "' with different lifetime policy (was: "
                                                         + queue.getLifetimePolicy()
                                                         + " requested autodelete: "
                                                         + autoDelete
                                                         + ")");
                }
                else
                {
                    setDefaultQueue(queue);
                    if (!nowait)
                    {
                        sync();
                        MethodRegistry methodRegistry = _connection.getMethodRegistry();
                        QueueDeclareOkBody responseBody =
                                methodRegistry.createQueueDeclareOkBody(queueName,
                                                                        queue.getQueueDepthMessages(),
                                                                        queue.getConsumerCount());
                        _connection.writeFrame(responseBody.generateFrame(getChannelId()));

                        if (_logger.isDebugEnabled())
                        {
                            _logger.debug("Queue " + queueName + " declared successfully");
                        }
                    }
                }
            }
            catch (AccessControlException e)
            {
                _connection.sendConnectionClose(AMQConstant.ACCESS_REFUSED, e.getMessage(), getChannelId());
            }

        }
    }

    @Override
    public void receiveQueueDelete(final AMQShortString queueName,
                                   final boolean ifUnused,
                                   final boolean ifEmpty,
                                   final boolean nowait)
    {
        if(_logger.isDebugEnabled())
        {
            _logger.debug("RECV[" + _channelId + "] QueueDelete[" +" queue: " + queueName + " ifUnused: " + ifUnused + " ifEmpty: " + ifEmpty + " nowait: " + nowait + " ]");
        }

        NamedAddressSpace virtualHost = _connection.getAddressSpace();
        sync();
        Queue<?> queue;
        if (queueName == null)
        {

            //get the default queue on the channel:
            queue = getDefaultQueue();
        }
        else
        {
            queue = getQueue(queueName.toString());
        }

        if (queue == null)
        {
            closeChannel(AMQConstant.NOT_FOUND, "Queue '" + queueName + "' does not exist.");

        }
        else
        {
            if (ifEmpty && !queue.isEmpty())
            {
                closeChannel(AMQConstant.IN_USE, "Queue: '" + queueName + "' is not empty.");
            }
            else if (ifUnused && !queue.isUnused())
            {
                // TODO - Error code
                closeChannel(AMQConstant.IN_USE, "Queue: '" + queueName + "' is still used.");
            }
            else
            {
                if (!queue.verifySessionAccess(this))
                {
                    _connection.sendConnectionClose(AMQConstant.NOT_ALLOWED, "Queue '"
                            + queue.getName()
                            + "' is exclusive, but not created on this Connection.", getChannelId());

                }
                else
                {
                    try
                    {
                        int purged = queue.deleteAndReturnCount();

                        if (!nowait || _connection.isSendQueueDeleteOkRegardless())
                        {
                            MethodRegistry methodRegistry = _connection.getMethodRegistry();
                            QueueDeleteOkBody responseBody = methodRegistry.createQueueDeleteOkBody(purged);
                            _connection.writeFrame(responseBody.generateFrame(getChannelId()));
                        }
                    }
                    catch (AccessControlException e)
                    {
                        _connection.sendConnectionClose(AMQConstant.ACCESS_REFUSED, e.getMessage(), getChannelId());

                    }
                }
            }
        }
    }

    @Override
    public void receiveQueuePurge(final AMQShortString queueName, final boolean nowait)
    {
        if(_logger.isDebugEnabled())
        {
            _logger.debug("RECV[" + _channelId + "] QueuePurge[" +" queue: " + queueName + " nowait: " + nowait + " ]");
        }

        NamedAddressSpace virtualHost = _connection.getAddressSpace();
        Queue<?> queue = null;
        if (queueName == null && (queue = getDefaultQueue()) == null)
        {

            _connection.sendConnectionClose(AMQConstant.NOT_ALLOWED, "No queue specified.", getChannelId());
        }
        else if ((queueName != null) && (queue = getQueue(queueName.toString())) == null)
        {
            closeChannel(AMQConstant.NOT_FOUND, "Queue '" + queueName + "' does not exist.");
        }
        else if (!queue.verifySessionAccess(this))
        {
            _connection.sendConnectionClose(AMQConstant.NOT_ALLOWED,
                    "Queue is exclusive, but not created on this Connection.", getChannelId());
        }
        else
        {
            try
            {
                long purged = queue.clearQueue();
                if (!nowait)
                {
                    sync();
                    MethodRegistry methodRegistry = _connection.getMethodRegistry();
                    AMQMethodBody responseBody = methodRegistry.createQueuePurgeOkBody(purged);
                    _connection.writeFrame(responseBody.generateFrame(getChannelId()));

                }
            }
            catch (AccessControlException e)
            {
                _connection.sendConnectionClose(AMQConstant.ACCESS_REFUSED, e.getMessage(), getChannelId());

            }

        }
    }

    @Override
    public void receiveQueueUnbind(final AMQShortString queueName,
                                   final AMQShortString exchange,
                                   final AMQShortString bindingKey,
                                   final FieldTable arguments)
    {
        if(_logger.isDebugEnabled())
        {
            _logger.debug("RECV[" + _channelId + "] QueueUnbind[" +" queue: " + queueName +
                          " exchange: " + exchange +
                          " bindingKey: " + bindingKey +
                          " arguments: " + arguments + " ]");
        }

        NamedAddressSpace virtualHost = _connection.getAddressSpace();


        final boolean useDefaultQueue = queueName == null;
        final Queue<?> queue = useDefaultQueue
                ? getDefaultQueue()
                : getQueue(queueName.toString());


        if (queue == null)
        {
            String message = useDefaultQueue
                    ? "No default queue defined on channel and queue was null"
                    : "Queue '" + queueName + "' does not exist.";
            closeChannel(AMQConstant.NOT_FOUND, message);
        }
        else if (isDefaultExchange(exchange))
        {
            _connection.sendConnectionClose(AMQConstant.NOT_ALLOWED, "Cannot unbind the queue '"
                    + queue.getName()
                    + "' from the default exchange", getChannelId());

        }
        else
        {

            final Exchange<?> exch = getExchange(exchange.toString());

            if (exch == null)
            {
                closeChannel(AMQConstant.NOT_FOUND, "Exchange '" + exchange + "' does not exist.");
            }
            else if (!exch.hasBinding(String.valueOf(bindingKey), queue))
            {
                closeChannel(AMQConstant.NOT_FOUND, "No such binding");
            }
            else
            {
                try
                {
                    exch.deleteBinding(String.valueOf(bindingKey), queue);

                    final AMQMethodBody responseBody = _connection.getMethodRegistry().createQueueUnbindOkBody();
                    sync();
                    _connection.writeFrame(responseBody.generateFrame(getChannelId()));
                }
                catch (AccessControlException e)
                {
                    _connection.sendConnectionClose(AMQConstant.ACCESS_REFUSED, e.getMessage(), getChannelId());

                }
            }

        }
    }

    @Override
    public void receiveTxSelect()
    {
        if(_logger.isDebugEnabled())
        {
            _logger.debug("RECV[" + _channelId + "] TxSelect");
        }

        setLocalTransactional();

        MethodRegistry methodRegistry = _connection.getMethodRegistry();
        TxSelectOkBody responseBody = methodRegistry.createTxSelectOkBody();
        _connection.writeFrame(responseBody.generateFrame(_channelId));

    }

    @Override
    public void receiveTxCommit()
    {
        if(_logger.isDebugEnabled())
        {
            _logger.debug("RECV[" + _channelId + "] TxCommit");
        }


        if (!isTransactional())
        {
            closeChannel(AMQConstant.COMMAND_INVALID,
                         "Fatal error: commit called on non-transactional channel");
        }
        commit(new Runnable()
        {

            @Override
            public void run()
            {
                _connection.writeFrame(_txCommitOkFrame);
            }
        }, true);

    }

    @Override
    public void receiveTxRollback()
    {
        if(_logger.isDebugEnabled())
        {
            _logger.debug("RECV[" + _channelId + "] TxRollback");
        }

        if (!isTransactional())
        {
            closeChannel(AMQConstant.COMMAND_INVALID,
                         "Fatal error: rollback called on non-transactional channel");
        }

        final MethodRegistry methodRegistry = _connection.getMethodRegistry();
        final AMQMethodBody responseBody = methodRegistry.createTxRollbackOkBody();

        Runnable task = new Runnable()
        {

            public void run()
            {
                _connection.writeFrame(responseBody.generateFrame(_channelId));
            }
        };

        rollback(task);

        //Now resend all the unacknowledged messages back to the original subscribers.
        //(Must be done after the TxnRollback-ok response).
        // Why, are we not allowed to send messages back to client before the ok method?
        resend();
    }

    @Override
    public void receiveConfirmSelect(final boolean nowait)
    {
        if(_logger.isDebugEnabled())
        {
            _logger.debug("RECV[" + _channelId + "] ConfirmSelect [ nowait: " + nowait + " ]");
        }
        _confirmOnPublish = true;

        if(!nowait)
        {
            _connection.writeFrame(new AMQFrame(_channelId, ConfirmSelectOkBody.INSTANCE));
        }
    }


    private void closeChannel(final AMQConstant cause, final String message)
    {
        _connection.closeChannelAndWriteFrame(this, cause, message);
    }


    private boolean isDefaultExchange(final AMQShortString exchangeName)
    {
        return exchangeName == null || AMQShortString.EMPTY_STRING.equals(exchangeName);
    }

    private void setDefaultQueue(Queue<?> queue)
    {
        Queue<?> currentDefaultQueue = _defaultQueue;
        if (queue != currentDefaultQueue)
        {
            if (currentDefaultQueue != null)
            {
                currentDefaultQueue.removeDeleteTask(_defaultQueueAssociationClearingTask);
            }
            if (queue != null)
            {
                queue.addDeleteTask(_defaultQueueAssociationClearingTask);
            }
        }
        _defaultQueue = queue;
    }

    private Queue<?> getDefaultQueue()
    {
        return _defaultQueue;
    }

    private class DefaultQueueAssociationClearingTask implements Action<Queue<?>>
    {
        @Override
        public void performAction(final Queue<?> queue)
        {
            if ( queue == _defaultQueue)
            {
                _defaultQueue = null;
            }
        }
    }

    @Override
    public boolean processPending()
    {
        if (!getAMQPConnection().isIOThread())
        {
            return false;
        }

        boolean desiredBlockingState = _blocking.get();
        if (desiredBlockingState != _wireBlockingState)
        {
            _wireBlockingState = desiredBlockingState;
            flow(!desiredBlockingState);
            _blockTime = desiredBlockingState ? System.currentTimeMillis() : 0;
        }

        boolean consumerListNeedsRefreshing;
        if(_consumersWithPendingWork.isEmpty())
        {
            _consumersWithPendingWork.addAll(getConsumerTargets());
            consumerListNeedsRefreshing = false;
        }
        else
        {
            consumerListNeedsRefreshing = true;
        }

        // QPID-7447: prevent unnecessary allocation of empty iterator
        Iterator<ConsumerTarget_0_8> iter = _consumersWithPendingWork.isEmpty() ? Collections.<ConsumerTarget_0_8>emptyIterator() : _consumersWithPendingWork.iterator();

        boolean consumerHasMoreWork = false;
        while(iter.hasNext())
        {
            final ConsumerTarget_0_8 target = iter.next();
            iter.remove();
            if(target.hasPendingWork())
            {
                consumerHasMoreWork = true;
                target.processPending();
                break;
            }
        }

        return consumerHasMoreWork || consumerListNeedsRefreshing;
    }

    @Override
    public void addTicker(final Ticker ticker)
    {
        getConnection().getAggregateTicker().addTicker(ticker);
        // trigger a wakeup to ensure the ticker will be taken into account
        getAMQPConnection().notifyWork();
    }

    @Override
    public void removeTicker(final Ticker ticker)
    {
        getConnection().getAggregateTicker().removeTicker(ticker);
    }

    @Override
    public void notifyConsumerTargetCurrentStates()
    {
        for(ConsumerTarget_0_8 consumerTarget : getConsumerTargets())
        {
            if(!consumerTarget.isPullOnly())
            {
                consumerTarget.notifyCurrentState();
            }
        }
    }

    @Override
    public void ensureConsumersNoticedStateChange()
    {
        for (ConsumerTarget_0_8 consumerTarget : getConsumerTargets())
        {
            try
            {
                consumerTarget.getSendLock();
            }
            finally
            {
                consumerTarget.releaseSendLock();
            }
        }
    }

    private Collection<ConsumerTarget_0_8> getConsumerTargets()
    {
        return _tag2SubscriptionTargetMap.values();
    }

    private Exchange<?> getExchange(String name)
    {
        MessageDestination destination = getAddressSpace().getAttainedMessageDestination(name);
        return destination instanceof Exchange ? (Exchange<?>) destination : null;
    }

    private Queue<?> getQueue(String name)
    {
        MessageSource source = getAddressSpace().getAttainedMessageSource(name);
        return source instanceof Queue ? (Queue<?>) source : null;
    }

    public void dispose()
    {
        _txCommitOkFrame.dispose();
    }
}<|MERGE_RESOLUTION|>--- conflicted
+++ resolved
@@ -730,40 +730,23 @@
         }
 
         ConsumerTarget_0_8 target;
-<<<<<<< HEAD
         EnumSet<ConsumerOption> options = EnumSet.noneOf(ConsumerOption.class);
-
-=======
-        EnumSet<ConsumerImpl.Option> options = EnumSet.noneOf(ConsumerImpl.Option.class);
         final boolean multiQueue = sources.size()>1;
->>>>>>> 031e3472
         if(arguments != null && Boolean.TRUE.equals(arguments.get(AMQPFilterTypes.NO_CONSUME.getValue())))
         {
             target = ConsumerTarget_0_8.createBrowserTarget(this, tag, arguments, _noAckCreditManager, multiQueue);
         }
         else if(acks)
         {
-<<<<<<< HEAD
-            target = ConsumerTarget_0_8.createAckTarget(this, tag, arguments, _creditManager);
+            target = ConsumerTarget_0_8.createAckTarget(this, tag, arguments, _creditManager, multiQueue);
             options.add(ConsumerOption.ACQUIRES);
             options.add(ConsumerOption.SEES_REQUEUES);
         }
         else
         {
-            target = ConsumerTarget_0_8.createNoAckTarget(this, tag, arguments, _noAckCreditManager);
+            target = ConsumerTarget_0_8.createNoAckTarget(this, tag, arguments, _noAckCreditManager, multiQueue);
             options.add(ConsumerOption.ACQUIRES);
             options.add(ConsumerOption.SEES_REQUEUES);
-=======
-            target = ConsumerTarget_0_8.createAckTarget(this, tag, arguments, _creditManager, multiQueue);
-            options.add(ConsumerImpl.Option.ACQUIRES);
-            options.add(ConsumerImpl.Option.SEES_REQUEUES);
-        }
-        else
-        {
-            target = ConsumerTarget_0_8.createNoAckTarget(this, tag, arguments, _noAckCreditManager, multiQueue);
-            options.add(ConsumerImpl.Option.ACQUIRES);
-            options.add(ConsumerImpl.Option.SEES_REQUEUES);
->>>>>>> 031e3472
         }
 
         if(exclusive)
